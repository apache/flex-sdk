--- conflicted
+++ resolved
@@ -18,13 +18,8 @@
 ################################################################################
 
 # flex-sdk-description values
-<<<<<<< HEAD
-release = Apache Flex 4.14.0
-release.version = 4.14.0
-=======
 release = Apache Flex 4.14.1
 release.version = 4.14.1
->>>>>>> 695151d4
 
 # override on command line with -Dbuild.number=999 or in local.properties
 build.number = 0
