--- conflicted
+++ resolved
@@ -246,11 +246,7 @@
 				<RunCode code="application.aw.open()"/>
 			</setup>
 			<body>
-<<<<<<< HEAD
-				<AssertPropertyValue propertyName="minHeight" value="38" target="aw"/>
-=======
 				<AssertPropertyValue propertyName="minHeight" value="34" target="aw"/>
->>>>>>> 97bedf75
 			</body>
 		</TestCase>
         <TestCase testID="Window_properties_minHeight_300_height_200" keywords="[Window, properties, minHeight]">
