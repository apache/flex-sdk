--- conflicted
+++ resolved
@@ -1431,13 +1431,7 @@
 			<AssertPropertyValue target="group1" propertyName="height" value="100" />
 			<AssertPropertyValue target="group1" propertyName="horizontalScrollPosition" value="-50" />
 			<AssertPropertyValue target="group1" propertyName="verticalScrollPosition" value="-50" />
-<<<<<<< HEAD
-			<CompareBitmap url="../viewport/baselines/" target="" timeout="2000">
-				<ConditionalValue os="win"/>
-			</CompareBitmap>
-=======
 			<CompareBitmap url="../viewport/baselines/$testID.png" target="" timeout="2000" />
->>>>>>> 97bedf75
 		</body>
 	</TestCase>	
 	
@@ -1463,13 +1457,7 @@
 			<AssertPropertyValue target="group1" propertyName="height" value="100" />
 			<AssertPropertyValue target="group1" propertyName="horizontalScrollPosition" value="0" />
 			<AssertPropertyValue target="group1" propertyName="verticalScrollPosition" value="0" />
-<<<<<<< HEAD
-			<CompareBitmap url="../viewport/baselines/" target="" timeout="2000">
-				<ConditionalValue os="win"/>
-			</CompareBitmap>
-=======
 			<CompareBitmap url="../viewport/baselines/$testID.png" target="" timeout="2000" />
->>>>>>> 97bedf75
 		</body>
 	</TestCase>		
 
@@ -1497,13 +1485,7 @@
 			<AssertPropertyValue target="group1" propertyName="height" value="100" />
 			<AssertPropertyValue target="group1" propertyName="horizontalScrollPosition" value="450" />
 			<AssertPropertyValue target="group1" propertyName="verticalScrollPosition" value="-50" />
-<<<<<<< HEAD
-			<CompareBitmap url="../viewport/baselines/" target="" timeout="2000">
-				<ConditionalValue os="win"/>
-			</CompareBitmap>
-=======
 			<CompareBitmap url="../viewport/baselines/$testID.png" target="" timeout="2000" />
->>>>>>> 97bedf75
 		</body>
 	</TestCase>	
 	
@@ -1531,13 +1513,7 @@
 			<AssertPropertyValue target="group1" propertyName="height" value="100" />
 			<AssertPropertyValue target="group1" propertyName="horizontalScrollPosition" value="-50" />
 			<AssertPropertyValue target="group1" propertyName="verticalScrollPosition" value="450" />
-<<<<<<< HEAD
-			<CompareBitmap url="../viewport/baselines/" target="" timeout="2000">
-				<ConditionalValue os="win"/>
-			</CompareBitmap>
-=======
 			<CompareBitmap url="../viewport/baselines/$testID.png" target="" timeout="2000" />
->>>>>>> 97bedf75
 		</body>
 	</TestCase>	
 			
@@ -1565,13 +1541,7 @@
 			<AssertPropertyValue target="group1" propertyName="height" value="100" />
 			<AssertPropertyValue target="group1" propertyName="horizontalScrollPosition" value="450" />
 			<AssertPropertyValue target="group1" propertyName="verticalScrollPosition" value="450" />
-<<<<<<< HEAD
-			<CompareBitmap url="../viewport/baselines/" target="" timeout="2000">
-				<ConditionalValue os="win"/>
-			</CompareBitmap>
-=======
 			<CompareBitmap url="../viewport/baselines/$testID.png" target="" timeout="2000" />
->>>>>>> 97bedf75
 		</body>
 	</TestCase>	
 	
@@ -1599,13 +1569,7 @@
 			<AssertPropertyValue target="group1" propertyName="height" value="100" />
 			<AssertPropertyValue target="group1" propertyName="horizontalScrollPosition" value="200" />
 			<AssertPropertyValue target="group1" propertyName="verticalScrollPosition" value="200" />
-<<<<<<< HEAD
-			<CompareBitmap url="../viewport/baselines/" target="" timeout="2000" >
-				<ConditionalValue os="win"/>
-			</CompareBitmap>
-=======
 			<CompareBitmap url="../viewport/baselines/$testID.png" target="" timeout="2000" />
->>>>>>> 97bedf75
 		</body>
 	</TestCase>			
 
@@ -1633,13 +1597,7 @@
 			<AssertPropertyValue target="group1" propertyName="height" value="100" />
 			<AssertPropertyValue target="group1" propertyName="horizontalScrollPosition" value="-50" />
 			<AssertPropertyValue target="group1" propertyName="verticalScrollPosition" value="200" />
-<<<<<<< HEAD
-			<CompareBitmap url="../viewport/baselines/" target="" timeout="2000" >
-				<ConditionalValue os="win"/>
-			</CompareBitmap>
-=======
 			<CompareBitmap url="../viewport/baselines/$testID.png" target="" timeout="2000" />
->>>>>>> 97bedf75
 		</body>
 	</TestCase>		
 	
@@ -1667,13 +1625,7 @@
 			<AssertPropertyValue target="group1" propertyName="height" value="100" />
 			<AssertPropertyValue target="group1" propertyName="horizontalScrollPosition" value="200" />
 			<AssertPropertyValue target="group1" propertyName="verticalScrollPosition" value="-50" />
-<<<<<<< HEAD
-			<CompareBitmap url="../viewport/baselines/" target="" timeout="2000" >
-				<ConditionalValue os="win"/>
-			</CompareBitmap>
-=======
 			<CompareBitmap url="../viewport/baselines/$testID.png" target="" timeout="2000" />
->>>>>>> 97bedf75
 		</body>
 	</TestCase>	
 	
@@ -1701,13 +1653,7 @@
 			<AssertPropertyValue target="group1" propertyName="height" value="100" />
 			<AssertPropertyValue target="group1" propertyName="horizontalScrollPosition" value="450" />
 			<AssertPropertyValue target="group1" propertyName="verticalScrollPosition" value="200" />
-<<<<<<< HEAD
-			<CompareBitmap url="../viewport/baselines/" target="" timeout="2000">
-				<ConditionalValue os="win"/>
-			</CompareBitmap>
-=======
 			<CompareBitmap url="../viewport/baselines/$testID.png" target="" timeout="2000" />
->>>>>>> 97bedf75
 		</body>
 	</TestCase>	
 	
@@ -1735,13 +1681,7 @@
 			<AssertPropertyValue target="group1" propertyName="height" value="100" />
 			<AssertPropertyValue target="group1" propertyName="horizontalScrollPosition" value="200" />
 			<AssertPropertyValue target="group1" propertyName="verticalScrollPosition" value="450" />
-<<<<<<< HEAD
-			<CompareBitmap url="../viewport/baselines/" target="" timeout="2000" >
-				<ConditionalValue os="win"/>
-			</CompareBitmap>
-=======
 			<CompareBitmap url="../viewport/baselines/$testID.png" target="" timeout="2000" />
->>>>>>> 97bedf75
 		</body>
 	</TestCase>	
 	
