<?xml version="1.0" encoding="utf-8"?>
<!--

  Licensed to the Apache Software Foundation (ASF) under one or more
  contributor license agreements.  See the NOTICE file distributed with
  this work for additional information regarding copyright ownership.
  The ASF licenses this file to You under the Apache License, Version 2.0
  (the "License"); you may not use this file except in compliance with
  the License.  You may obtain a copy of the License at

      http://www.apache.org/licenses/LICENSE-2.0

  Unless required by applicable law or agreed to in writing, software
  distributed under the License is distributed on an "AS IS" BASIS,
  WITHOUT WARRANTIES OR CONDITIONS OF ANY KIND, either express or implied.
  See the License for the specific language governing permissions and
  limitations under the License.

-->
<UnitTester testDir="gumbo/components/DataGrid/Properties/"
    xmlns:fx="http://ns.adobe.com/mxml/2009" 
    xmlns:mx="library://ns.adobe.com/flex/mx" 
    xmlns:s="library://ns.adobe.com/flex/spark"
    xmlns="*"
    testSWF="DataGrid_itemEditor.mxml">

    <!-- this set of lines form a template that must be in each unit test -->
    <fx:Script>
        <![CDATA[
        public static function init(o:DisplayObject):void
        {
        }
        ]]>
    </fx:Script>

    <fx:Metadata>
        <![CDATA[
            [Mixin]
        ]]>
    </fx:Metadata>
    <!-- end of set of lines that must be in each unit test -->
    
    <fx:Script>
        <![CDATA[
        {
            import flash.geom.Rectangle;
            import mx.core.FlexGlobals;
            import mx.collections.XMLListCollection;
            import mx.collections.ArrayList;
            import mx.utils.ObjectUtil;
            import spark.components.DataGrid;
            import spark.components.gridClasses.GridSelectionMode;
            import spark.components.gridClasses.GridColumn;
            import spark.components.gridClasses.ComboBoxGridItemEditor;
            import spark.events.GridItemEditorEvent;
            import mx.managers.CursorManager;
            import components.*;
            
            
            /**
            * this method is an event handler for gridItemEditorSessionStart, it is used for endItemEditorSesion(false) which saves data
            */         
            public function editStartSaveHandler(event:GridItemEditorEvent):void
            {
            
                var dgTemp:DataGrid=(DataGrid)(event.currentTarget);
                if (dgTemp.itemEditorInstance!=null && dgTemp.itemEditorInstance is ComboBoxGridItemEditor)
                    (ComboBoxGridItemEditor)(dgTemp.itemEditorInstance).comboBox.selectedItem="ProductFx";
                dgTemp.endItemEditorSession(false);
            }
            
            /**
            * this method is an event handler for gridItemEditorSessionStart, it is used for endItemEditorSesion(true) which cancels update
            */
            public function editStartCancelHandler(event:GridItemEditorEvent):void
            {
                var dgTemp:DataGrid=(DataGrid)(event.currentTarget);
                if (dgTemp.itemEditorInstance!=null && dgTemp.itemEditorInstance is ComboBoxGridItemEditor)
                    (ComboBoxGridItemEditor)(dgTemp.itemEditorInstance).comboBox.selectedItem="ProductFx";
                dgTemp.endItemEditorSession(true);
            }
            
            [Bindable]
            private var cellX:int;
            [Bindable]
            private var cellY:int;
            
            private function setCellXY(dg:DataGrid, rowIndex:int, columnIndex:int):void
            {                
                var r:Rectangle = dg.grid.getCellBounds(rowIndex, columnIndex);
                cellX = r.x + (r.width / 2);
                cellY = r.y + (r.height / 2);
                trace("click point for cell " + rowIndex + "," + columnIndex + " is", cellY, cellX);
            }        
        }
        
        ]]>
    </fx:Script>    

    <testCases>
   <TestCase testID="Editable_default_false" keywords="[DataGrid, Property, editable]" description="verify by default, editable on dataGrid is true, dataGridColumn is false">
    	       <setup> 
    	           <ResetComponent target="dataGrid" className="components.DataGrid_comp1" waitEvent="updateComplete"/> 
		   <SetProperty target="dataGrid" propertyName="selectionMode" value="{GridSelectionMode.MULTIPLE_CELLS}"  waitEvent="enterFrame" waitTarget="stage"/>
    	       </setup>
    	       <body>
    		  <AssertPropertyValue propertyName="editable" target="dataGrid" value="false"/>
    		  <!-- by default, DataGridColumn.editable=true -->
    		  <AssertPropertyValue propertyName="editable" target="dataGrid.c1" value="true"/>
    		  <!-- select the cell(0,1)-->
    		  <AssertMethodValue method="value=FlexGlobals.topLevelApplication.dataGrid.setSelectedCell(0,1)" value="true"/>
    		  <WaitForEvent target="stage" eventName="enterFrame" numExpectedEvents="1"/>

    		  <!-- click on the selected cell to invoke editor -->
    		  <DispatchMouseClickEvent target="dataGrid.grid" localX="40" localY="10" waitEvent="click" waitTarget="dataGrid.grid"/>
    		  <WaitForEvent target="stage" eventName="enterFrame" numExpectedEvents="2"/>
    		  <AssertMethodValue method="value=FlexGlobals.topLevelApplication.dataGrid.gridItemEditEvent" valueExpression="value=null"/>
    	      </body>
	   </TestCase> 
	      	  
    <TestCase testID="Editable_true_defaultEditor" keywords="[DataGrid, Property, editable]" description="verify editable=true, defaultGridItemEditor is TextArea">
        <setup> 
            <ResetComponent target="dataGrid4" className="components.DataGrid_editable_comp2" />
        </setup>
        <body>       
            <!-- by default, DataGridColumn.editable=true -->
            <!-- select the cell(0,1)-->
            <AssertMethodValue method="value=FlexGlobals.topLevelApplication.dataGrid4.setSelectedCell(0,1)" value="true"/>
            <WaitForLayoutManager/>
            
            <!-- click on the selected cell to invoke editor -->
            <RunCode code="setCellXY(FlexGlobals.topLevelApplication.dataGrid4, 0, 1)"/>
            <DispatchMouseClickEvent target="dataGrid4.grid" localX="{cellX}" localY="{cellY}" waitEvent="gridItemEditorSessionStart" waitTarget="dataGrid4"/>
            <WaitForLayoutManager/>
            <AssertMethodValue method="value=FlexGlobals.topLevelApplication.dataGrid4.gridItemEditEvent.rowIndex" value="0"/>
            <AssertMethodValue method="value=FlexGlobals.topLevelApplication.dataGrid4.gridItemEditEvent.columnIndex" value="1"/>
        </body>
    </TestCase>    
	     
	    <TestCase testID="Editable_GridColumn_false" keywords="[DataGrid, Property, editable]" description="verify editable=true on DataGrid, but DataGridColumn.editable=false, verify no editing allowed">
	       <setup>
	          <ResetComponent target="dataGrid4" className="components.DataGrid_editable_comp2" waitEvent="updateComplete"/> 
		  <SetProperty target="dataGrid4.c2" propertyName="editable" value="false"  waitEvent="enterFrame" waitTarget="stage"/>
	       </setup>
	       <body>
		  <!-- select the cell(0,1)-->
		  <AssertMethodValue method="value=FlexGlobals.topLevelApplication.dataGrid4.setSelectedCell(0,1)" value="true"/>
		  <WaitForEvent target="stage" eventName="enterFrame" numExpectedEvents="1"/>
		  <!-- click on the selected cell to invoke editor -->
		  <DispatchMouseClickEvent target="dataGrid4.grid" localX="40" localY="10" waitEvent="click" waitTarget="dataGrid4.grid"/>
		  <WaitForEvent target="stage" eventName="enterFrame" numExpectedEvents="2"/>
		  <AssertMethodValue method="value=FlexGlobals.topLevelApplication.dataGrid4.gridItemEditStartEvent" valueExpression="value=null"/>
		  <AssertMethodValue method="value=FlexGlobals.topLevelApplication.dataGrid4.gridItemEditEvent" valueExpression="value=null"/>
	      </body>
	   </TestCase>  
	   
	    <TestCase testID="Editable_new_GridColumn" keywords="[DataGrid, Property, editable]" description="verify editable=true on DataGrid, add a new DataGridColumn, verify editing allowed on the column">
	       <setup> 
	           <ResetComponent target="dataGrid4" className="components.DataGrid_editable_comp2" waitEvent="updateComplete"/> 
	       </setup>
	       <body>
	       	  <RunCode code="FlexGlobals.topLevelApplication.dataGrid4.columns.removeAll()" />
	       	  <WaitForEvent target="stage" eventName="enterFrame" numExpectedEvents="2"/>
	       	  <!-- add a new gridColumn -->
	       	  <RunCode code="FlexGlobals.topLevelApplication.createADataGridColumn(FlexGlobals.topLevelApplication.dataGrid4,0)" />
	       	  <WaitForEvent target="stage" eventName="enterFrame" numExpectedEvents="2"/>
	       	  
		  <!-- select the cell(0,0)-->
		  <AssertMethodValue method="value=FlexGlobals.topLevelApplication.dataGrid4.setSelectedCell(0,0)" value="true"/>
		  <WaitForEvent target="stage" eventName="enterFrame" numExpectedEvents="1"/><!-- click on the selected cell to invoke editor -->
		  <DispatchMouseClickEvent target="dataGrid4.grid" localX="20" localY="10" waitEvent="click" waitTarget="dataGrid4.grid"/>
		  <WaitForEvent target="stage" eventName="enterFrame" numExpectedEvents="2"/>
		  <AssertMethodValue method="value=FlexGlobals.topLevelApplication.dataGrid4.gridItemEditEvent.rowIndex" value="0"/>
		  <AssertMethodValue method="value=FlexGlobals.topLevelApplication.dataGrid4.gridItemEditEvent.columnIndex" value="0"/>
	      </body>
	   </TestCase>  
	   
	    <TestCase testID="Editable_new_GridColumn_withNewItemEditor" keywords="[DataGrid, Property, editable]" description="verify editable=true on DataGrid, add a new DataGridColumn with customized itemEditor, verify editing allowed on the column">
	       <setup> 
	           <ResetComponent target="dataGrid4" className="components.DataGrid_editable_comp2" waitEvent="updateComplete"/> 
	       </setup>
	       <body>
	       	  <RunCode code="FlexGlobals.topLevelApplication.dataGrid4.columns.removeAll()" />
	       	  <WaitForEvent target="stage" eventName="enterFrame" numExpectedEvents="2"/>
	       	  <!-- add a new gridColumn -->
	       	  <RunCode code="FlexGlobals.topLevelApplication.createADataGridColumn(FlexGlobals.topLevelApplication.dataGrid4,0)"  waitEvent="enterFrame" waitTarget="stage"/>
	       	  <!-- add the new itemEditor -->
	       	  <RunCode code="FlexGlobals.topLevelApplication.setEditorOnColumnIndex2(FlexGlobals.topLevelApplication.dataGrid4,comboxIE,0)"  waitEvent="enterFrame" waitTarget="stage"/>
	       	  <RunCode code="((GridColumn)(FlexGlobals.topLevelApplication.dataGrid4.columns.getItemAt(0))).itemRenderer=new ClassFactory(dgTextAreaIR)" />
	       	  <WaitForEvent target="stage" eventName="enterFrame" numExpectedEvents="2"/>
	       	  
		  <!-- select the cell(0,0)-->
		  <AssertMethodValue method="value=FlexGlobals.topLevelApplication.dataGrid4.setSelectedCell(0,0)" value="true"/>
		  <WaitForEvent target="stage" eventName="enterFrame" numExpectedEvents="1"/>
		  <!-- click on the selected cell to invoke editor -->
		  <DispatchMouseClickEvent target="dataGrid4.grid" localX="20" localY="10" waitEvent="click" waitTarget="dataGrid4.grid"/>
		  <WaitForEvent target="stage" eventName="enterFrame" numExpectedEvents="2"/>
		  <AssertMethodValue method="value=FlexGlobals.topLevelApplication.dataGrid4.gridItemEditEvent.rowIndex" value="0"/>
		  <AssertMethodValue method="value=FlexGlobals.topLevelApplication.dataGrid4.gridItemEditEvent.columnIndex" value="0"/>
		  <!-- click the customized itemEditor, make sure setter is called, value is updated -->
		  <DispatchMouseClickEvent target="dataGrid4.grid" localX="22" localY="10" waitEvent="click" waitTarget="dataGrid4.grid"/>
		  	     
		  <WaitForEvent target="stage" eventName="enterFrame" numExpectedEvents="2"/>	       		 
		  <DispatchMouseClickEvent target="dataGrid4.grid" localX="20" localY="50" waitEvent="click" waitTarget="dataGrid4.grid"/>
 	   	  <WaitForEvent target="stage" eventName="enterFrame" numExpectedEvents="1"/>
		  <!-- value is set -->
		  <AssertMethodValue method="value=FlexGlobals.topLevelApplication.dataGrid4.dataProvider.getItemAt(0).column_0" value="ProductP"/>
		  
		  
	      </body>
	   </TestCase>  
	   
    <TestCase testID="Editable_false_DataGrid" keywords="[DataGrid, Property, editable]" description="verify editable=false on DataGrid, verify no editing allowed on the column">
	       <setup>
		  <ResetComponent target="dataGrid2" className="components.DataGrid_editable_comp1" waitEvent="updateComplete"/> 
		  <SetProperty target="dataGrid2" propertyName="editable" value="false"  waitEvent="enterFrame" waitTarget="stage"/>
	       </setup>
	       <body>  
	          
		  <!-- select the cell(0,0)-->
		  <AssertMethodValue method="value=FlexGlobals.topLevelApplication.dataGrid2.setSelectedCell(0,1)" value="true"/>
		  <WaitForEvent target="stage" eventName="enterFrame" numExpectedEvents="1"/>
		 
		  <!-- click on the selected cell to invoke editor -->
		  <DispatchMouseClickEvent target="dataGrid2.grid" localX="200" localY="10" waitEvent="click" waitTarget="dataGrid2.grid"/>
		  <WaitForEvent target="stage" eventName="enterFrame" numExpectedEvents="2"/>
		  <AssertMethodValue method="value=FlexGlobals.topLevelApplication.dataGrid2.gridItemEditEvent" valueExpression="value=null"/>
	
		  <!-- click on cell on other columns cell(0,3)-->
		 <!-- select the cell(0,3)-->
		  <AssertMethodValue method="value=FlexGlobals.topLevelApplication.dataGrid2.setSelectedCell(0,3)" value="true"/>
		  <WaitForEvent target="stage" eventName="enterFrame" numExpectedEvents="1"/>
		 
		  <!-- click on the selected cell to invoke editor -->
		  <DispatchMouseClickEvent target="dataGrid2.grid" localX="360" localY="10" waitEvent="click" waitTarget="dataGrid2.grid"/>
		  <WaitForEvent target="stage" eventName="enterFrame" numExpectedEvents="2"/>
		  <AssertMethodValue method="value=FlexGlobals.topLevelApplication.dataGrid2.gridItemEditEvent" valueExpression="value=null"/>
	 
		  
	      </body>
	   </TestCase>          
    
 	    <TestCase testID="Editable_toggle_True_to_False" keywords="[DataGrid, Property, editable]" description="verify editable=false on DataGrid, verify no editing allowed on the column">
	       <setup>
		  <ResetComponent target="dataGrid2" className="components.DataGrid_editable_comp1" waitEvent="updateComplete"/> 
	       </setup>
	       <body>  
		  <!-- select the cell(0,1)-->
		  <AssertMethodValue method="value=FlexGlobals.topLevelApplication.dataGrid2.setSelectedCell(0,1)" value="true"/>
		  <WaitForEvent target="stage" eventName="enterFrame" numExpectedEvents="1"/>
		 
		  <!-- click on the selected cell to invoke editor -->
		  <DispatchMouseClickEvent target="dataGrid2.grid" localX="200" localY="10" waitEvent="click" waitTarget="dataGrid2.grid"/>
		  <WaitForEvent target="stage" eventName="enterFrame" numExpectedEvents="2"/>
		  <AssertMethodValue method="value=FlexGlobals.topLevelApplication.dataGrid2.gridItemEditEvent.type" valueExpression="value=GridItemEditorEvent.GRID_ITEM_EDITOR_SESSION_STARTING"/>
	
		  <!-- click the customized itemEditor, make sure setter is called, value is updated -->
		  <DispatchMouseClickEvent target="dataGrid2.grid" localX="202" localY="10" waitEvent="click" waitTarget="dataGrid2.grid"/>

		  <WaitForEvent target="stage" eventName="enterFrame" numExpectedEvents="2"/>	       		 
		  <DispatchMouseClickEvent target="dataGrid2.grid" localX="300" localY="50" waitEvent="click" waitTarget="dataGrid2.grid"/>
 	   	  <WaitForEvent target="stage" eventName="enterFrame" numExpectedEvents="1"/>
	  
	  	  <!-- verify value is set -->
	  	   <AssertMethodValue method="value=FlexGlobals.topLevelApplication.dataGrid2.dataProvider.getItemAt(0).product" value="ProductD"/>
		 
		  <!-- set editable=false now -->
	  	  <SetProperty target="dataGrid2" propertyName="editable" value="false"  waitEvent="enterFrame" waitTarget="stage"/>
	  	  <RunCode code="FlexGlobals.topLevelApplication.dataGrid2.resetEditEventObject()"   waitEvent="enterFrame" waitTarget="stage"/>
	  	  <AssertMethodValue method="value=FlexGlobals.topLevelApplication.dataGrid2.setSelectedCell(0,1)" value="true"/>
		  <WaitForEvent target="stage" eventName="enterFrame" numExpectedEvents="1"/>

		  <!-- click on the selected cell to invoke editor -->
		  <DispatchMouseClickEvent target="dataGrid2.grid" localX="200" localY="10" waitEvent="click" waitTarget="dataGrid2.grid"/>
		  <WaitForEvent target="stage" eventName="enterFrame" numExpectedEvents="2"/>
		  <AssertMethodValue method="value=FlexGlobals.topLevelApplication.dataGrid2.gridItemEditEvent" valueExpression="value=null"/>
	
		  
	      </body>
	   </TestCase>  
	    <TestCase testID="Editable_toggle_false_to_true" keywords="[DataGrid, Property, editable]" description="verify editable=false on DataGrid, verify no editing allowed on the column, but when editable=true, editing is allowed">
	       <setup>
		  <ResetComponent target="dataGrid2" className="components.DataGrid_editable_comp1" waitEvent="updateComplete"/> 
 	          <SetProperty target="dataGrid2" propertyName="editable" value="false"  waitEvent="enterFrame" waitTarget="stage"/>
	       </setup>
	       <body>  
	       	 <!-- click on the selected cell to invoke editor -->
	       	  <AssertMethodValue method="value=FlexGlobals.topLevelApplication.dataGrid2.setSelectedCell(0,1)" value="true"/>
		  <DispatchMouseClickEvent target="dataGrid2.grid" localX="200" localY="10" waitEvent="click" waitTarget="dataGrid2.grid"/>
		  <WaitForEvent target="stage" eventName="enterFrame" numExpectedEvents="2"/>
		  <AssertMethodValue method="value=FlexGlobals.topLevelApplication.dataGrid2.gridItemEditEvent" valueExpression="value=null"/>
		   <SetProperty target="dataGrid2" propertyName="editable" value="true"  waitEvent="enterFrame" waitTarget="stage"/>
	          <!-- select the cell(0,1)-->
		  <AssertMethodValue method="value=FlexGlobals.topLevelApplication.dataGrid2.setSelectedCell(0,1)" value="true"/>
		  <WaitForEvent target="stage" eventName="enterFrame" numExpectedEvents="1"/>
		 
		  <!-- click on the selected cell to invoke editor -->
		  <DispatchMouseClickEvent target="dataGrid2.grid" localX="200" localY="10" waitEvent="click" waitTarget="dataGrid2.grid"/>
		  <WaitForEvent target="stage" eventName="enterFrame" numExpectedEvents="2"/>
		  <AssertMethodValue method="value=FlexGlobals.topLevelApplication.dataGrid2.gridItemEditEvent.type" valueExpression="value=GridItemEditorEvent.GRID_ITEM_EDITOR_SESSION_STARTING"/>
	
		  <DispatchMouseEvent type="rollOver" target="dataGrid2.grid" localX="200" localY="52" />
		  <WaitForEffectsToEnd />
		  <DispatchMouseClickEvent target="dataGrid2.grid" localX="200" localY="52"/>
		  <WaitForEvent target="stage" eventName="enterFrame" numExpectedEvents="1"/>
	  	  <!-- verify value is set -->
	  	  <AssertMethodValue method="value=FlexGlobals.topLevelApplication.dataGrid2.dataProvider.getItemAt(0).product" value="ProductP"/>
		 
	      </body>
	   </TestCase> 
	    <TestCase testID="Editable_toggle_true_to_false_onGridColumn" keywords="[DataGrid, Property, editable]" description="verify editable from true to false on DataGridColumn, verify no editing allowed on the column">
	       <setup>
		  <ResetComponent target="dataGrid2" className="components.DataGrid_editable_comp1" waitEvent="updateComplete"/> 
	       </setup>
	       <body>  
	       	 <!-- click on the selected cell to invoke editor -->
	       	  <AssertMethodValue method="value=FlexGlobals.topLevelApplication.dataGrid2.setSelectedCell(0,3)" value="true"/>
		  <DispatchMouseClickEvent target="dataGrid2.grid" localX="350" localY="10" waitEvent="click" waitTarget="dataGrid2.grid"/>
		  <WaitForEvent target="stage" eventName="enterFrame" numExpectedEvents="2"/>
		  <AssertMethodValue method="value=FlexGlobals.topLevelApplication.dataGrid2.gridItemEditEvent" valueExpression="value=null"/>
	
		  <SetProperty target="dataGrid2.c41_3" propertyName="editable" value="true"  waitEvent="enterFrame" waitTarget="stage"/>
	          <!-- select the cell(3,1)-->
		  <AssertMethodValue method="value=FlexGlobals.topLevelApplication.dataGrid2.setSelectedCell(0,3)" value="true"/>
		  <WaitForEvent target="stage" eventName="enterFrame" numExpectedEvents="1"/>
		 
		  <!-- click on the selected cell to invoke editor -->
		  <DispatchMouseClickEvent target="dataGrid2.grid" localX="350" localY="10" waitEvent="click" waitTarget="dataGrid2.grid"/>
		  <WaitForEvent target="stage" eventName="enterFrame" numExpectedEvents="2"/>
		  <AssertMethodValue method="value=FlexGlobals.topLevelApplication.dataGrid2.gridItemEditEvent.type" valueExpression="value=GridItemEditorEvent.GRID_ITEM_EDITOR_SESSION_STARTING"/>
	
		  <DispatchKeyEvent char="test"  />
		  <WaitForEvent target="stage" eventName="enterFrame" numExpectedEvents="2"/>
		  <DispatchKeyEvent keys="[ENTER]" ctrlKey="true" waitEvent="enterFrame" waitTarget="stage" />
		  <WaitForEvent target="stage" eventName="enterFrame" numExpectedEvents="2"/>
	  	  <!-- verify value is set -->
	  	  <AssertMethodValue method="value=FlexGlobals.topLevelApplication.dataGrid2.dataProvider.getItemAt(0).lastName" value="test"/>
		 
	      </body>
	   </TestCase>   
	   
	    <TestCase testID="Editable_toggle_false_to_true_onGridColumn" keywords="[DataGrid, Property, editable]" description="verify editable from true to false on DataGrid, verify no editing allowed on the column">
	       <setup>
		  <ResetComponent target="dataGrid2" className="components.DataGrid_editable_comp1" waitEvent="updateComplete"/> 
	       </setup>
	       <body>  
	          <!-- select the cell(3,1)-->
		  <AssertMethodValue method="value=FlexGlobals.topLevelApplication.dataGrid2.setSelectedCell(0,2)" value="true"/>
		  <WaitForEvent target="stage" eventName="enterFrame" numExpectedEvents="1"/>

		  <!-- click on the selected cell to invoke editor -->
		  <DispatchMouseClickEvent target="dataGrid2.grid" localX="300" localY="10" waitEvent="click" waitTarget="dataGrid2.grid"/>
		  <WaitForEvent target="stage" eventName="enterFrame" numExpectedEvents="2"/>
		  <AssertMethodValue method="value=FlexGlobals.topLevelApplication.dataGrid2.gridItemEditEvent.type" valueExpression="value=GridItemEditorEvent.GRID_ITEM_EDITOR_SESSION_STARTING"/>

		  <DispatchKeyEvent char="test"  />
		  <WaitForEvent target="stage" eventName="enterFrame" numExpectedEvents="2"/>
		  <DispatchKeyEvent keys="[ENTER]" ctrlKey="true" waitEvent="enterFrame" waitTarget="stage" />
		  <WaitForEvent target="stage" eventName="enterFrame" numExpectedEvents="2"/>
		  <!-- verify value is set -->
		  <AssertMethodValue method="value=FlexGlobals.topLevelApplication.dataGrid2.dataProvider.getItemAt(0).firstName" value="test"/>
		 
		  <SetProperty target="dataGrid2.c41_2" propertyName="editable" value="false"  waitEvent="enterFrame" waitTarget="stage"/>
		  <RunCode code="FlexGlobals.topLevelApplication.dataGrid2.resetEditEventObject()" waitEvent="enterFrame" waitTarget="stage"/> 
	       	 <!-- click on the selected cell to invoke editor -->
	       	  <AssertMethodValue method="value=FlexGlobals.topLevelApplication.dataGrid2.setSelectedCell(0,2)" value="true"/>
	       	  <WaitForEvent target="stage" eventName="enterFrame" numExpectedEvents="1"/>
		  <!-- verify no editing event since editable=false -->
		  <DispatchMouseClickEvent target="dataGrid2.grid" localX="300" localY="10"/>
		  <WaitForEvent target="stage" eventName="enterFrame" numExpectedEvents="2"/>
		  <AssertMethodValue method="value=FlexGlobals.topLevelApplication.dataGrid2.gridItemEditEvent" valueExpression="value=null"/>
	      </body>
	   </TestCase>  
	   
	    <TestCase testID="Editable_startEditMode_Tabbing" keywords="[DataGrid, Property, editable]" description="click, tab on a selected cell, verify next editable cell is in editable mode">
	       <setup>
		  <ResetComponent target="dataGrid2" className="components.DataGrid_editable_comp1" waitEvent="updateComplete"/> 
	       </setup>
	       <body>  
	          <!-- select the cell(0,0)-->
		  <AssertMethodValue method="value=FlexGlobals.topLevelApplication.dataGrid2.setSelectedCell(0,0)" value="true"/>
		  <WaitForEvent target="stage" eventName="enterFrame" numExpectedEvents="1"/>

		  <!-- click on the selected cell to invoke editor -->
		  <DispatchMouseClickEvent target="dataGrid2.grid" localX="20" localY="10" waitEvent="click" waitTarget="dataGrid2.grid"/>
		  <WaitForEvent target="stage" eventName="enterFrame" numExpectedEvents="2"/>
		  
		  <DispatchKeyEvent keys="[TAB]" waitEvent="enterFrame" waitTarget="stage" />
		  <WaitForEvent target="stage" eventName="enterFrame" numExpectedEvents="2"/>
		  <CompareBitmap url="../Properties/baselines/$testID.png" numColorVariances="20" maxColorVariance="20"  target="dataGrid2" />
		
	      </body>
	   </TestCase> 
	   
	    <TestCase testID="Editable_Tabbing_nextUnEditable" keywords="[DataGrid, Property, editable]" description="mouse click, tab on a selected cell, next cell isn't editable, verify edit focus is on next available editable cell">
	       <setup>
		  <ResetComponent target="dataGrid2" className="components.DataGrid_editable_comp1" waitEvent="updateComplete"/> 
		  <!-- so tabbing to next should be skipped -->
		  <SetProperty target="dataGrid2.c41_4" propertyName="editable" value="false"  waitEvent="enterFrame" waitTarget="stage"/>
		  
	       </setup>
	       <body>  
	          <!-- select the cell(0,0)-->
		  <AssertMethodValue method="value=FlexGlobals.topLevelApplication.dataGrid2.setSelectedCell(0,0)" value="true"/>
		  <WaitForEvent target="stage" eventName="enterFrame" numExpectedEvents="1"/>

		  <!-- click on the selected cell to invoke editor -->
		  <DispatchMouseClickEvent target="dataGrid2.grid" localX="20" localY="10" waitEvent="click" waitTarget="dataGrid2.grid"/>
		  <WaitForEvent target="stage" eventName="enterFrame" numExpectedEvents="2"/>
		  
		  <DispatchKeyEvent keys="[TAB]" waitEvent="enterFrame" waitTarget="stage" />
		  <WaitForEvent target="stage" eventName="enterFrame" numExpectedEvents="2"/>
		  <DispatchKeyEvent char="test"  />
		  <WaitForEvent target="stage" eventName="enterFrame" numExpectedEvents="2"/>
		  <DispatchKeyEvent keys="[ENTER]" ctrlKey="true" waitEvent="enterFrame" waitTarget="stage" />
		  <WaitForEvent target="stage" eventName="enterFrame" numExpectedEvents="2"/>
		  <!-- verify value is set -->
		  <AssertMethodValue method="value=FlexGlobals.topLevelApplication.dataGrid2.dataProvider.getItemAt(0).firstName" value="test"/>
		  
		  <DispatchKeyEvent char="testtest"  />
		  <WaitForEvent target="stage" eventName="enterFrame" numExpectedEvents="2"/>
		  <DispatchKeyEvent keys="[ENTER]" ctrlKey="true" waitEvent="enterFrame" waitTarget="stage" />
		  <!-- verify focus on same column, one row below -->
		  <AssertMethodValue method="value=FlexGlobals.topLevelApplication.dataGrid2.dataProvider.getItemAt(1).firstName" value="testtest"/>
		  
	      </body>
	   </TestCase> 
	    <TestCase testID="Editable_Tabbing_nextEditingAvailable" keywords="[DataGrid, Property, editable]" description="mouse click, tab on a selected cell, next cell isn't editable, verify edit focus is on next available editable cell">
	       <setup>
		  <ResetComponent target="dataGrid2" className="components.DataGrid_editable_comp1" waitEvent="updateComplete"/> 
		  <!-- so tabbing to next should be skipped -->
		  <SetProperty target="dataGrid2.c41_4" propertyName="editable" value="false"  waitEvent="enterFrame" waitTarget="stage"/>
		  <!-- so next  rest columns are uneditable -->
		  <SetProperty target="dataGrid2.c41_2" propertyName="editable" value="false"  waitEvent="enterFrame" waitTarget="stage"/>
	       </setup>
	       <body>  
	          <!-- select the cell(0,0)-->
		  <AssertMethodValue method="value=FlexGlobals.topLevelApplication.dataGrid2.setSelectedCell(0,0)" value="true"/>
		  <WaitForEvent target="stage" eventName="enterFrame" numExpectedEvents="1"/>

		  <!-- click on the selected cell to invoke editor -->
		  <DispatchMouseClickEvent target="dataGrid2.grid" localX="20" localY="10" waitEvent="click" waitTarget="dataGrid2.grid"/>
		  <WaitForEvent target="stage" eventName="enterFrame" numExpectedEvents="2"/>
		  <!-- tabbing should focus next row, same column -->
		  <DispatchKeyEvent keys="[TAB]" waitEvent="enterFrame" waitTarget="stage" />
		  <WaitForEvent target="stage" eventName="enterFrame" numExpectedEvents="2"/>
		  <DispatchKeyEvent char="FRANCE"  />
		  <WaitForEvent target="stage" eventName="enterFrame" numExpectedEvents="2"/>
		  <DispatchKeyEvent keys="[ENTER]" ctrlKey="true" waitEvent="enterFrame" waitTarget="stage" />
		  <WaitForEvent target="stage" eventName="enterFrame" numExpectedEvents="2"/>
		  <!-- verify value is set -->
		  <AssertMethodValue method="value=FlexGlobals.topLevelApplication.dataGrid2.dataProvider.getItemAt(1).country" value="FRANCE"/>
		 
	      </body>
	   </TestCase> 
	   	   
	    <TestCase testID="Editable_startEditMode_F2_cellSeletionMode" keywords="[DataGrid, Property, editable]" description="Pres F2 on a selected cell,verify cellEditing mode is initiated">
	       <setup>
		  <ResetComponent target="dataGrid2" className="components.DataGrid_editable_comp1" waitEvent="updateComplete"/> 
	       </setup>
	       <body>  
	          <!-- select the cell(0,1)-->
	          <RunCode code="FlexGlobals.topLevelApplication.dataGrid2.setFocus()" waitEvent="focusIn" waitTarget="dataGrid2"/>
		  <AssertMethodValue method="value=FlexGlobals.topLevelApplication.dataGrid2.setSelectedCell(0,1)" value="true"/>
		  <WaitForEvent target="stage" eventName="enterFrame" numExpectedEvents="1"/>
		  <DispatchKeyEvent keys="[F2]" waitEvent="enterFrame" waitTarget="stage" />
		  <DispatchKeyEvent keys="[DOWN,DOWN,ENTER]"  waitEvent="enterFrame" waitTarget="stage" />
		  <!-- verify value is set -->
		  <AssertMethodValue method="value=FlexGlobals.topLevelApplication.dataGrid2.dataProvider.getItemAt(0).product" value="ProductF"/>
	      </body>
	   </TestCase>
	   
	    <TestCase testID="Editable_startEditMode_F2_RowSeletionMode" keywords="[DataGrid, Property, editable]" description="Pres F2 on a selected cell,verify cellEditing mode is initiated">
	       <setup>
		  <ResetComponent target="dataGrid2" className="components.DataGrid_editable_comp1" waitEvent="updateComplete"/> 
		  <SetProperty target="dataGrid2" propertyName="selectionMode" value="{GridSelectionMode.MULTIPLE_ROWS}"  waitEvent="enterFrame" waitTarget="stage"/>
	       </setup>
	       <body>  
	          <!-- select the first row-->
	          <RunCode code="FlexGlobals.topLevelApplication.dataGrid2.setFocus()" waitEvent="focusIn" waitTarget="dataGrid2"/>
		  <AssertMethodValue method="value=FlexGlobals.topLevelApplication.dataGrid2.setSelectedIndex(0)" value="true"/>
		  <WaitForEvent target="stage" eventName="enterFrame" numExpectedEvents="1"/>
		  <DispatchKeyEvent keys="[F2]" waitEvent="enterFrame" waitTarget="stage" />
		  <DispatchKeyEvent char="FRANCE"  />
		  <WaitForEvent target="stage" eventName="enterFrame" numExpectedEvents="2"/>
		  <DispatchKeyEvent keys="[ENTER]" ctrlKey="true" waitEvent="enterFrame" waitTarget="stage" />
		  <!-- verify value is set -->
		  <AssertMethodValue method="value=FlexGlobals.topLevelApplication.dataGrid2.dataProvider.getItemAt(0).country" value="FRANCE"/>
		  <AssertMethodValue method="value=FlexGlobals.topLevelApplication.dataGrid2.selectionContainsIndex(0)" value="true"/>
		 
	      </body>
	   </TestCase>  
	   
	    <TestCase testID="Editable_startItemEditorSesision_validParams01" keywords="[DataGrid, Method, startItemEditorSesision]" description="verify calling startItemEditorSesision will invoke cellEditing">
	       <setup>
		  <ResetComponent target="dataGrid2" className="components.DataGrid_editable_comp1" waitEvent="updateComplete"/> 
		  <SetProperty target="dataGrid2" propertyName="selectionMode" value="{GridSelectionMode.SINGLE_ROW}"  waitEvent="enterFrame" waitTarget="stage"/>	  
	       </setup>
	       <body>  
	          <!-- select the cell(0,0)-->
	          <RunCode code="FlexGlobals.topLevelApplication.dataGrid2.setFocus()" waitEvent="focusIn" waitTarget="dataGrid2"/>
	          <AssertMethodValue method="value=FlexGlobals.topLevelApplication.dataGrid2.startItemEditorSession(0,0)" value="true"/>
		  <WaitForEvent target="stage" eventName="enterFrame" numExpectedEvents="1"/>
		  <DispatchKeyEvent char="FRANCE"  />
		  <WaitForEvent target="stage" eventName="enterFrame" numExpectedEvents="2"/>
		  <DispatchKeyEvent keys="[ENTER]" ctrlKey="true" waitEvent="enterFrame" waitTarget="stage" />
		  <!-- verify value is set -->
		  <AssertMethodValue method="value=FlexGlobals.topLevelApplication.dataGrid2.dataProvider.getItemAt(0).country" value="FRANCE"/>
	      </body>
	   </TestCase> 

   	   <!-- regression sdk-28475 -->
	    <TestCase testID="Editable_startItemEditorSesision_cellNotEditable" keywords="[DataGrid, Method, startItemEditorSesision]" description="verify calling startItemEditorSesision will invoke cellEditing">
	       <setup>
		  <ResetComponent target="dataGrid2" className="components.DataGrid_editable_comp1" waitEvent="updateComplete"/> 
		  <SetProperty target="dataGrid2" propertyName="selectionMode" value="{GridSelectionMode.SINGLE_ROW}"  waitEvent="enterFrame" waitTarget="stage"/>  
	       </setup>
	       <body>  
	          <!-- select the cell at left upper corner, however the column isn't editable-->
	          <RunCode code="FlexGlobals.topLevelApplication.dataGrid2.setFocus()" waitEvent="focusIn" waitTarget="dataGrid2"/>
	          <AssertMethodValue method="value=FlexGlobals.topLevelApplication.dataGrid2.startItemEditorSession(0,FlexGlobals.topLevelApplication.dataGrid2.columns.length-1)" value="true"/>
		  <WaitForEvent target="stage" eventName="enterFrame" numExpectedEvents="1"/>
		  <AssertMethodValue method="value=FlexGlobals.topLevelApplication.dataGrid2.gridItemEditEvent.type" valueExpression="value=GridItemEditorEvent.GRID_ITEM_EDITOR_SESSION_STARTING"/>
		
	      </body>
	   </TestCase>  
	   <!-- subtask: sdk-29942, when cell editable=false, startItemEditorSesision() should trigger editor UI -->
	    <TestCase testID="CellNotEditable_startItemEditorSesision_editorUI" keywords="[DataGrid, Method, startItemEditorSesision]" description="verify calling startItemEditorSesision will invoke cellEditing UI">
	       <setup>
		  <ResetComponent target="dataGrid2" className="components.DataGrid_editable_comp1" waitEvent="updateComplete"/> 
		  <SetProperty target="dataGrid2" propertyName="selectionMode" value="{GridSelectionMode.SINGLE_CELL}"  waitEvent="enterFrame" waitTarget="stage"/>  
	       </setup>
	       <body>  
	          <!-- select the cell isn't editable-->
	          <SetProperty target="dataGrid2.c41_4" propertyName="editable" value="false"  waitEvent="enterFrame" waitTarget="stage"/>
	          <RunCode code="FlexGlobals.topLevelApplication.dataGrid2.setFocus()"  waitEvent="enterFrame" waitTarget="stage"/>
	          <AssertMethodValue method="value=FlexGlobals.topLevelApplication.dataGrid2.startItemEditorSession(0,1)" value="true"/>
		  <WaitForEvent target="stage" eventName="enterFrame" numExpectedEvents="1"/>
		  <AssertMethodValue method="value=FlexGlobals.topLevelApplication.dataGrid2.gridItemEditEvent.type" valueExpression="value=GridItemEditorEvent.GRID_ITEM_EDITOR_SESSION_STARTING"/>
		  <CompareBitmap url="../Properties/baselines/$testID.png" numColorVariances="20" maxColorVariance="20" target="dataGrid2.itemEditorInstance"/>
	     		 
	      </body>
	   </TestCase>  
           <!-- subtask: sdk-29942, when datagrid editable=false, startItemEditorSesision() should trigger editor UI -->
	    <TestCase testID="DGNotEditable_startItemEditorSesision_editorUI" keywords="[DataGrid, Method, startItemEditorSesision]" description="verify calling startItemEditorSesision will invoke cellEditing UI">
	       <setup>
		  <ResetComponent target="dataGrid2" className="components.DataGrid_editable_comp1" waitEvent="updateComplete"/> 
		  <SetProperty target="dataGrid2" propertyName="selectionMode" value="{GridSelectionMode.SINGLE_CELL}"  waitEvent="enterFrame" waitTarget="stage"/>  
	       </setup>
	       <body>  
	          <!-- select the cell isn't editable-->
	          <SetProperty target="dataGrid2" propertyName="editable" value="false"  waitEvent="enterFrame" waitTarget="stage"/>
	          <RunCode code="FlexGlobals.topLevelApplication.dataGrid2.setFocus()"  waitEvent="enterFrame" waitTarget="stage"/>
	          <AssertMethodValue method="value=FlexGlobals.topLevelApplication.dataGrid2.startItemEditorSession(0,1)" value="true"/>
		  <WaitForEvent target="stage" eventName="enterFrame" numExpectedEvents="1"/>
		  <AssertMethodValue method="value=FlexGlobals.topLevelApplication.dataGrid2.gridItemEditEvent.type" valueExpression="value=GridItemEditorEvent.GRID_ITEM_EDITOR_SESSION_STARTING"/>
		  <CompareBitmap url="../Properties/baselines/$testID.png" numColorVariances="20" maxColorVariance="20" target="dataGrid2.itemEditorInstance"/>
	     		 
	      </body>
	   </TestCase>  
	   
 	   <!-- regression sdk-28476 select the cell at left upper corner, however the column isn't editable -->
 	   
	    <TestCase testID="Editable_startItemEditorSesision_cellInvisible" keywords="[DataGrid, Method, startItemEditorSesision]" description="verify calling startItemEditorSesision on invisible cell, will not invoke cellEditing">
	       <setup>
		  <ResetComponent target="dataGrid2" className="components.DataGrid_editable_comp1" waitEvent="updateComplete"/> 
		  <SetProperty target="dataGrid2" propertyName="selectionMode" value="{GridSelectionMode.SINGLE_ROW}"  waitEvent="enterFrame" waitTarget="stage"/>
		  <SetProperty target="dataGrid2.c41_4" propertyName="visible" value="false"  waitEvent="enterFrame" waitTarget="stage"/>
	       </setup>
	       <body>  
	         
	          <RunCode code="FlexGlobals.topLevelApplication.dataGrid2.setFocus()" waitEvent="focusIn" waitTarget="dataGrid2"/>
	          <AssertMethodValue method="value=FlexGlobals.topLevelApplication.dataGrid2.startItemEditorSession(0,1)" value="false"/>
		  <WaitForEvent target="stage" eventName="enterFrame" numExpectedEvents="1"/>
		  <AssertMethodValue method="value=FlexGlobals.topLevelApplication.dataGrid2.gridItemEditEvent" valueExpression="value=null"/>
	      </body>
	   </TestCase>  
	   

	    <TestCase testID="Editable_startItemEditorSesision_validParams02" keywords="[DataGrid, Method, startItemEditorSesision]" description="verify calling startItemEditorSesision on corner cells, will invoke cellEditing">
	       <setup>
		  <ResetComponent target="dataGrid2" className="components.DataGrid_editable_comp1" waitEvent="updateComplete"/> 
		  <SetProperty target="dataGrid2" propertyName="selectionMode" value="{GridSelectionMode.SINGLE_ROW}"  waitEvent="enterFrame" waitTarget="stage"/>
		  <!-- set the column visible -->
		  <SetProperty target="dataGrid2.c41_3" propertyName="visible" value="true"  waitEvent="enterFrame" waitTarget="stage"/>
	       </setup>
	       <body>  
	          <!-- select the cell at left upper corner, however the column isn't editable-->
	          <RunCode code="FlexGlobals.topLevelApplication.dataGrid2.setFocus()" waitEvent="focusIn" waitTarget="dataGrid2"/>
	          <AssertMethodValue method="value=FlexGlobals.topLevelApplication.dataGrid2.startItemEditorSession(0,FlexGlobals.topLevelApplication.dataGrid2.columns.length-1)" value="true"/>
		  <WaitForEvent target="stage" eventName="enterFrame" numExpectedEvents="1"/>
		  <AssertMethodValue method="value=FlexGlobals.topLevelApplication.dataGrid2.gridItemEditEvent.type" valueExpression="value=GridItemEditorEvent.GRID_ITEM_EDITOR_SESSION_STARTING"/>
		  
		  
		  <AssertMethodValue method="value=FlexGlobals.topLevelApplication.dataGrid2.startItemEditorSession(FlexGlobals.topLevelApplication.dataGrid2.dataProvider.length-1,0)" value="true"/>
		  <WaitForEvent target="stage" eventName="enterFrame" numExpectedEvents="1"/>
		  <AssertMethodValue method="value=FlexGlobals.topLevelApplication.dataGrid2.gridItemEditEvent.type" valueExpression="value=GridItemEditorEvent.GRID_ITEM_EDITOR_SESSION_STARTING"/>
		  
		  
		  <AssertMethodValue method="value=FlexGlobals.topLevelApplication.dataGrid2.startItemEditorSession(FlexGlobals.topLevelApplication.dataGrid2.dataProvider.length-1,FlexGlobals.topLevelApplication.dataGrid2.columns.length-1)" value="true"/>
		  <WaitForEvent target="stage" eventName="enterFrame" numExpectedEvents="1"/>
		  <AssertMethodValue method="value=FlexGlobals.topLevelApplication.dataGrid2.gridItemEditEvent.type" valueExpression="value=GridItemEditorEvent.GRID_ITEM_EDITOR_SESSION_STARTING"/>
		  
	      </body>
	   </TestCase>    
	    <TestCase testID="Editable_startItemEditorSesision_inValidParams" keywords="[DataGrid, Method, startItemEditorSesision]" description="verify calling startItemEditorSesision on invalid cells, will not invoke cellEditing">
	       <setup>
		  <ResetComponent target="dataGrid2" className="components.DataGrid_editable_comp1" waitEvent="updateComplete"/> 
		  <SetProperty target="dataGrid2" propertyName="selectionMode" value="{GridSelectionMode.SINGLE_ROW}"  waitEvent="enterFrame" waitTarget="stage"/>
	       </setup>
	       <body>  
	          <!-- select the cell at left upper corner, however the column isn't editable-->
	          <RunCode code="FlexGlobals.topLevelApplication.dataGrid2.setFocus()" waitEvent="focusIn" waitTarget="dataGrid2"/>
	          <AssertMethodValue method="value=FlexGlobals.topLevelApplication.dataGrid2.startItemEditorSession(0,FlexGlobals.topLevelApplication.dataGrid2.columns.length)" value="false"/>
		  <WaitForEvent target="stage" eventName="enterFrame" numExpectedEvents="1"/>
		  <AssertMethodValue method="value=FlexGlobals.topLevelApplication.dataGrid2.gridItemEditEvent" valueExpression="value=null"/>

	          <AssertMethodValue method="value=FlexGlobals.topLevelApplication.dataGrid2.startItemEditorSession(FlexGlobals.topLevelApplication.dataGrid2.dataProvider.length,FlexGlobals.topLevelApplication.dataGrid2.columns.length)" value="false"/>
		  <WaitForEvent target="stage" eventName="enterFrame" numExpectedEvents="1"/>
		  <AssertMethodValue method="value=FlexGlobals.topLevelApplication.dataGrid2.gridItemEditEvent" valueExpression="value=null"/>
	      
	      	  <AssertMethodValue method="value=FlexGlobals.topLevelApplication.dataGrid2.startItemEditorSession(-1,0)" value="false"/>
		  <WaitForEvent target="stage" eventName="enterFrame" numExpectedEvents="1"/>
		  <AssertMethodValue method="value=FlexGlobals.topLevelApplication.dataGrid2.gridItemEditEvent" valueExpression="value=null"/>
		 
	      	  <AssertMethodValue method="value=FlexGlobals.topLevelApplication.dataGrid2.startItemEditorSession(0,-1)" value="false"/>
		  <WaitForEvent target="stage" eventName="enterFrame" numExpectedEvents="1"/>
		  <AssertMethodValue method="value=FlexGlobals.topLevelApplication.dataGrid2.gridItemEditEvent" valueExpression="value=null"/>
		
	      </body>
	   </TestCase> 
	    <TestCase testID="Editable_defaultEditors" keywords="[DataGrid, Property,Editable]" description="verify default itemEditors, also value converation">
	       <setup>
		  <ResetComponent target="dataGrid2" className="components.DataGrid_editable_comp1" waitEvent="updateComplete"/> 
		  <SetProperty target="dataGrid2" propertyName="selectionMode" value="{GridSelectionMode.SINGLE_ROW}"  waitEvent="enterFrame" waitTarget="stage"/>
		  <SetProperty target="dataGrid2" propertyName="dataProvider" valueExpression="value=FlexGlobals.topLevelApplication.dataGrid2.dp6" waitEvent="enterFrame" waitTarget="stage" />
		  <SetProperty target="dataGrid2" propertyName="columns" valueExpression="value=FlexGlobals.topLevelApplication.dataGrid2.columns6" />
		  <WaitForEvent target="stage" eventName="enterFrame" numExpectedEvents="2"/>
	       </setup>
	       <body>  
	          <!--select each cell for each column, then edit, check value is expected-->
	          <RunCode code="FlexGlobals.topLevelApplication.dataGrid2.setFocus()" waitEvent="focusIn" waitTarget="dataGrid2"/>
	          <AssertMethodValue method="value=FlexGlobals.topLevelApplication.dataGrid2.startItemEditorSession(0,0)" value="true"/>
		  <WaitForEvent target="stage" eventName="enterFrame" numExpectedEvents="1"/>
		  <DispatchKeyEvent keys="[DOWN,DOWN,DOWN,ENTER]"  waitEvent="enterFrame" waitTarget="stage" />
		  <AssertMethodValue method="value=FlexGlobals.topLevelApplication.dataGrid2.dataProvider.getItemAt(0).str" value="2"/>
		 
		  <!-- work on rest two columns, verify value, to check value converstion -->
		  <AssertMethodValue method="value=FlexGlobals.topLevelApplication.dataGrid2.startItemEditorSession(0,1)" value="true"/>
		  <WaitForEvent target="stage" eventName="enterFrame" numExpectedEvents="1"/>
		  <DispatchKeyEvent keys="[DOWN,DOWN,ENTER]"  waitEvent="enterFrame" waitTarget="stage" />
		  <AssertMethodValue method="value=FlexGlobals.topLevelApplication.dataGrid2.dataProvider.getItemAt(0).num" value="1"/>
		  
	  	  <AssertMethodValue method="value=FlexGlobals.topLevelApplication.dataGrid2.startItemEditorSession(0,2)" value="true"/>
		  <WaitForEvent target="stage" eventName="enterFrame" numExpectedEvents="1"/>
		  <DispatchKeyEvent keys="[DOWN,DOWN,ENTER]"  waitEvent="enterFrame" waitTarget="stage" />
		  <AssertMethodValue method="value=FlexGlobals.topLevelApplication.dataGrid2.dataProvider.getItemAt(0).bool" value="1"/>
		 
	      </body>
	   </TestCase>  
	    <TestCase testID="key_ESCAPE_discardValue" keywords="[DataGrid, Property,Editable]" description="verify presing ESCAPE key, cahnge is discarded">
	       <setup>
		  <ResetComponent target="dataGrid2" className="components.DataGrid_editable_comp1" waitEvent="updateComplete"/> 
	       </setup>
	       <body>  
	          <!-- select the cell(0,1)-->
	          <RunCode code="FlexGlobals.topLevelApplication.dataGrid2.setFocus()" waitEvent="focusIn" waitTarget="dataGrid2"/>
		  <AssertMethodValue method="value=FlexGlobals.topLevelApplication.dataGrid2.setSelectedCell(0,0)" value="true"/>
		  <WaitForEvent target="stage" eventName="enterFrame" numExpectedEvents="1"/>
  
		  <DispatchKeyEvent keys="[F2]" waitEvent="enterFrame" waitTarget="stage" />
		  <DispatchKeyEvent char="FRANCE"  waitEvent="enterFrame" waitTarget="stage" />
		  <DispatchKeyEvent keys="[ESCAPE]"  waitEvent="enterFrame" waitTarget="stage" />
		  <!-- verify value is set -->
		  <AssertMethodValue method="value=FlexGlobals.topLevelApplication.dataGrid2.dataProvider.getItemAt(0).country" value="USA"/>
		 
	      </body>
	   </TestCase>   
	    <TestCase testID="key_CtrlEnter_saveValue" keywords="[DataGrid, Property,Editable]" description="verify presing Ctrl+ENTER key, change is saved">
	       <setup>
		  <ResetComponent target="dataGrid2" className="components.DataGrid_editable_comp1" waitEvent="updateComplete"/> 
	       </setup>
	       <body>  
	          <!-- select the cell(0,1)-->
	          <RunCode code="FlexGlobals.topLevelApplication.dataGrid2.setFocus()" waitEvent="focusIn" waitTarget="dataGrid2"/>
		  <AssertMethodValue method="value=FlexGlobals.topLevelApplication.dataGrid2.setSelectedCell(0,0)" value="true"/>
		  <WaitForEvent target="stage" eventName="enterFrame" numExpectedEvents="1"/>
  
		  <DispatchKeyEvent keys="[F2]" />
		  <WaitForEvent target="stage" eventName="enterFrame" numExpectedEvents="2"/>
		  <DispatchKeyEvent char="FRANCE"  />
		  <WaitForEvent target="stage" eventName="enterFrame" numExpectedEvents="2"/>
		  <DispatchKeyEvent keys="[ENTER]"  ctrlKey="true" waitEvent="caretChange" waitTarget="dataGrid2.grid"   />
		  <WaitForEvent target="stage" eventName="enterFrame" numExpectedEvents="2"/>
		  <!-- verify value is set -->
		  <AssertMethodValue method="value=FlexGlobals.topLevelApplication.dataGrid2.dataProvider.getItemAt(0).country" value="FRANCE"/>
		 
	      </body>
	   </TestCase> 
	    <TestCase testID="key_CtrlEnter_nextFocus" keywords="[DataGrid, Property,Editable]" description="verify presing Ctrl+ENTER key, change is saved">
	       <setup>
		  <ResetComponent target="dataGrid2" className="components.DataGrid_editable_comp1" waitEvent="updateComplete"/> 
	       </setup>
	       <body>  
	          <!-- select the cell(0,1)-->
	          <RunCode code="FlexGlobals.topLevelApplication.dataGrid2.setFocus()" waitEvent="focusIn" waitTarget="dataGrid2"/>
		  <AssertMethodValue method="value=FlexGlobals.topLevelApplication.dataGrid2.setSelectedCell(0,0)" value="true"/>
		  <WaitForEvent target="stage" eventName="enterFrame" numExpectedEvents="1"/>
  
		  <DispatchKeyEvent keys="[F2]" />
		  <WaitForEvent target="stage" eventName="enterFrame" numExpectedEvents="2"/>
		  <DispatchKeyEvent char="FRANCE"  />
		  <WaitForEvent target="stage" eventName="enterFrame" numExpectedEvents="2"/>
		  <DispatchKeyEvent keys="[ENTER]"  ctrlKey="true" waitEvent="caretChange" waitTarget="dataGrid2.grid"   />
		  <WaitForEvent target="stage" eventName="enterFrame" numExpectedEvents="2"/>
		  <!-- verify caret pos -->
		<AssertMethodValue method="value=FlexGlobals.topLevelApplication.dataGrid2.grid.caretColumnIndex" value="0"/>
		<AssertMethodValue method="value=FlexGlobals.topLevelApplication.dataGrid2.grid.caretRowIndex" value="1" />
 		
	      </body>
	   </TestCase>

	    <TestCase testID="key_CtrlEnter_lastCell" keywords="[DataGrid, Property,Editable]" description="verify presing Ctrl+ENTER key on last cell, verify focus is now on DataGrid">
	       <setup>
		  <ResetComponent target="dataGrid2" className="components.DataGrid_editable_comp1" waitEvent="updateComplete"/> 
		  <SetProperty target="dataGrid2.c41_3" propertyName="editable" value="true"  waitEvent="enterFrame" waitTarget="stage"/>
	       </setup>
	       <body>  
	          <!-- edit the last cell-->
	          <RunCode code="FlexGlobals.topLevelApplication.dataGrid2.setFocus()" waitEvent="focusIn" waitTarget="dataGrid2"/>
		  <RunCode code="FlexGlobals.topLevelApplication.dataGrid2.setSelectedCell(FlexGlobals.topLevelApplication.dataGrid2.dataProvider.length-1,FlexGlobals.topLevelApplication.dataGrid2.columns.length-1)"/>
		  <WaitForEvent target="stage" eventName="enterFrame" numExpectedEvents="1"/>
  
		  <DispatchKeyEvent keys="[F2]" />
		  <WaitForEvent target="stage" eventName="enterFrame" numExpectedEvents="2"/>
		  <DispatchKeyEvent char="FRANCE"  />
		  <WaitForEvent target="stage" eventName="enterFrame" numExpectedEvents="2"/>
		  <DispatchKeyEvent keys="[ENTER]"  ctrlKey="true" waitEvent="enterFrame" waitTarget="stage" />
		  <WaitForEvent target="stage" eventName="enterFrame" numExpectedEvents="2"/>
		  <!-- verify caret pos -->
		  <AssertMethodValue method="value=FlexGlobals.topLevelApplication.dataGrid2.grid.caretColumnIndex" valueExpression="value=FlexGlobals.topLevelApplication.dataGrid2.columns.length-1"/>
		  <AssertMethodValue method="value=FlexGlobals.topLevelApplication.dataGrid2.grid.caretRowIndex" valueExpression="value=FlexGlobals.topLevelApplication.dataGrid2.dataProvider.length-1" />
 		
	      </body>
	   </TestCase>     
	   <TestCase testID="key_CtrlShiftEnter_lastCell" keywords="[DataGrid, Property,Editable]" description="verify presing Ctrl+Shift+ENTER key on last cell, verify focus is now on DataGrid">
	       <setup>
		  <ResetComponent target="dataGrid2" className="components.DataGrid_editable_comp1" waitEvent="updateComplete"/> 
		  <SetProperty target="dataGrid2.c41_3" propertyName="editable" value="true"  waitEvent="enterFrame" waitTarget="stage"/>
	       </setup>
	       <body>  
	          <!-- edit the last cell-->
	          <RunCode code="FlexGlobals.topLevelApplication.dataGrid2.setFocus()" waitEvent="focusIn" waitTarget="dataGrid2"/>
		  <RunCode code="FlexGlobals.topLevelApplication.dataGrid2.setSelectedCell(FlexGlobals.topLevelApplication.dataGrid2.dataProvider.length-1,FlexGlobals.topLevelApplication.dataGrid2.columns.length-1)"/>
		  <WaitForEvent target="stage" eventName="enterFrame" numExpectedEvents="1"/>
  
		  <DispatchKeyEvent keys="[F2]" />
		  <WaitForEvent target="stage" eventName="enterFrame" numExpectedEvents="2"/>
		  <DispatchKeyEvent char="FRANCE"  />
		  <WaitForEvent target="stage" eventName="enterFrame" numExpectedEvents="2"/>
		  <DispatchKeyEvent keys="[ENTER]"  ctrlKey="true" shiftKey="true" waitEvent="enterFrame" waitTarget="stage" />
		  <WaitForEvent target="stage" eventName="enterFrame" numExpectedEvents="2"/>
		  <!-- verify caret pos -->
		  <AssertMethodValue method="value=FlexGlobals.topLevelApplication.dataGrid2.grid.caretColumnIndex" valueExpression="value=FlexGlobals.topLevelApplication.dataGrid2.columns.length-1"/>
		  <AssertMethodValue method="value=FlexGlobals.topLevelApplication.dataGrid2.grid.caretRowIndex" valueExpression="value=FlexGlobals.topLevelApplication.dataGrid2.dataProvider.length-2" />
 		
 		  <DispatchKeyEvent keys="[F2]" />
		  <WaitForEvent target="stage" eventName="enterFrame" numExpectedEvents="2"/>
		  <DispatchKeyEvent char="FRANCE"  />
		  <WaitForEvent target="stage" eventName="enterFrame" numExpectedEvents="2"/>
		  <DispatchKeyEvent keys="[ENTER]"  ctrlKey="true" shiftKey="true" waitEvent="enterFrame" waitTarget="stage" />
		  <WaitForEvent target="stage" eventName="enterFrame" numExpectedEvents="2"/>
		  
		  <!-- verify caret pos -->
		  <AssertMethodValue method="value=FlexGlobals.topLevelApplication.dataGrid2.grid.caretColumnIndex" valueExpression="value=FlexGlobals.topLevelApplication.dataGrid2.columns.length-1"/>
		  <AssertMethodValue method="value=FlexGlobals.topLevelApplication.dataGrid2.grid.caretRowIndex" valueExpression="value=FlexGlobals.topLevelApplication.dataGrid2.dataProvider.length-3" />
 		
	      </body>
	   </TestCase>  
	   
	<TestCase testID="key_CtrlShiftEnter_firstCell" keywords="[DataGrid, Property,Editable]" description="verify presing Ctrl+Shift+ENTER key on first cell, verify focus is now on DataGrid">
	       <setup>
		  <ResetComponent target="dataGrid2" className="components.DataGrid_editable_comp1" waitEvent="updateComplete"/> 
		  <SetProperty target="dataGrid2.c41_3" propertyName="editable" value="true"  waitEvent="enterFrame" waitTarget="stage"/>
	       </setup>
	       <body>  
	          <!-- edit the first cell-->
	          <RunCode code="FlexGlobals.topLevelApplication.dataGrid2.setFocus()" waitEvent="focusIn" waitTarget="dataGrid2"/>
		  <AssertMethodValue method="value=FlexGlobals.topLevelApplication.dataGrid2.setSelectedCell(0,0)" value="true"/>
		  <WaitForEvent target="stage" eventName="enterFrame" numExpectedEvents="1"/>
  
		  <DispatchKeyEvent keys="[F2]" />
		  <WaitForEvent target="stage" eventName="enterFrame" numExpectedEvents="2"/>
		  <DispatchKeyEvent char="FRANCE"  />
		  <WaitForEvent target="stage" eventName="enterFrame" numExpectedEvents="2"/>
		  <DispatchKeyEvent keys="[ENTER]"  ctrlKey="true" shiftKey="true" waitEvent="enterFrame" waitTarget="stage" />
		  <WaitForEvent target="stage" eventName="enterFrame" numExpectedEvents="2"/>
		  <!-- verify caret pos -->
		  <AssertMethodValue method="value=FlexGlobals.topLevelApplication.dataGrid2.grid.caretColumnIndex" value="0"/>
		  <AssertMethodValue method="value=FlexGlobals.topLevelApplication.dataGrid2.grid.caretRowIndex" value="0" />
	      </body>
	   </TestCase>  
	   	   
	 <TestCase testID="key_ctrlPeriod_discardValue" keywords="[DataGrid, Property,Editable]" description="verify presing Ctrl+. key, cahnge is discarded">
	       <setup>
		  <ResetComponent target="dataGrid2" className="components.DataGrid_editable_comp1" waitEvent="updateComplete"/> 
	       </setup>
	       <body>  
	          <!-- select the cell(0,0)-->
	          <RunCode code="FlexGlobals.topLevelApplication.dataGrid2.setFocus()" waitEvent="focusIn" waitTarget="dataGrid2"/>
		  <AssertMethodValue method="value=FlexGlobals.topLevelApplication.dataGrid2.setSelectedCell(0,0)" value="true"/>
		  <WaitForEvent target="stage" eventName="enterFrame" numExpectedEvents="1"/>
  
		  <DispatchKeyEvent keys="[F2]" waitEvent="enterFrame" waitTarget="stage" />
		  <DispatchKeyEvent char="FRANCE"  />
		  <WaitForEvent target="stage" eventName="enterFrame" numExpectedEvents="1"/>
		  <DispatchKeyEvent keys="[PERIOD]"  ctrlKey="true" waitEvent="enterFrame" waitTarget="stage" />
		  <!-- verify value is set -->
		  <AssertMethodValue method="value=FlexGlobals.topLevelApplication.dataGrid2.dataProvider.getItemAt(0).country" value="USA"/>
		 
	      </body>
	   </TestCase>  

    <TestCase testID="key_tabbing_navigation" keywords="[DataGrid, Property,Editable]" description="verify tabbing on multiple components in the editor component works as expected">
        <setup>
            <ResetComponent target="dataGrid2" className="components.DataGrid_editable_comp1" waitEvent="updateComplete"/> 
            <RunCode code="FlexGlobals.topLevelApplication.setEditorOnColumnIndex(FlexGlobals.topLevelApplication.dataGrid2,13)" waitEvent="enterFrame" waitTarget="stage"/>
            <SetProperty target="dataGrid2" propertyName="height" value="250" waitEvent="updateComplete"/>        
        </setup>
        <body>  
            <!-- select the cell(0,0)-->
            <RunCode code="FlexGlobals.topLevelApplication.dataGrid2.setFocus()" waitEvent="focusIn" waitTarget="dataGrid2"/>
            <AssertMethodValue method="value=FlexGlobals.topLevelApplication.dataGrid2.setSelectedCell(0,0)" value="true"/>
            <WaitForLayoutManager/>
            
            <!-- start editing on the selected cell -->
            <DispatchKeyEvent keys="[F2]" waitEvent="gridItemEditorSessionStart" waitTarget="dataGrid2" />
            <!-- move focus to TextInput and then to checkbox -->
            <DispatchKeyEvent keys="[TAB,TAB]"  waitEvent="keyFocusChange" waitTarget="dataGrid2" />
            <CompareBitmap url="../Properties/baselines/$testID.png" numColorVariances="20" maxColorVariance="20" target="dataGrid2.itemEditorInstance.panel1"/><!-- itemEditorInstance -->       
        </body>
    </TestCase>  

	 <TestCase testID="key_tabbing_lastEditableCell" keywords="[DataGrid, Property,Editable]" description="verify tabbing on last editable cell, verify focus is expected after tab">
	       <setup>
		  <ResetComponent target="dataGrid2" className="components.DataGrid_editable_comp1" waitEvent="updateComplete"/> 
		  <SetProperty target="dataGrid2" propertyName="name" value="dataGrid2"  waitEvent="enterFrame" waitTarget="stage"/>
		  <WaitForEvent target="stage" eventName="enterFrame" numExpectedEvents="2"/>
		  
	       </setup>
	       <body>  
	          <!-- select the cell(last,2)-->
	          <RunCode code="FlexGlobals.topLevelApplication.dataGrid2.setFocus()" waitEvent="focusIn" waitTarget="dataGrid2"/>
		  <RunCode code="FlexGlobals.topLevelApplication.dataGrid2.setSelectedCell(FlexGlobals.topLevelApplication.dataGrid2.dataProvider.length-1,2)"/>
		  <WaitForEvent target="stage" eventName="enterFrame" numExpectedEvents="1"/>
  
		  <DispatchKeyEvent keys="[F2]" waitEvent="enterFrame" waitTarget="stage" />
		  
		  <DispatchKeyEvent keys="[TAB]"  ctrlKey="true" waitEvent="enterFrame" waitTarget="stage" />
		  <AssertMethodValue method="value=FlexGlobals.topLevelApplication.dataGrid2.grid.caretColumnIndex" value="2"/>
		  <AssertMethodValue method="value=FlexGlobals.topLevelApplication.dataGrid2.grid.caretRowIndex" valueExpression="value=FlexGlobals.topLevelApplication.dataGrid2.dataProvider.length-1" />
 		  <AssertMethodValue method="value=FlexGlobals.topLevelApplication.focusManager.getFocus().name" value="dataGrid2" />
 		
	      </body>
	   </TestCase>
	 <TestCase testID="key_tabbing_shift_test001" keywords="[DataGrid, Property,Editable]" description="verify shift+tabbing on first editable cell, verify focus is expected after tab">
	       <setup>
		  <ResetComponent target="dataGrid2" className="components.DataGrid_editable_comp1" waitEvent="updateComplete"/> 
		  <SetProperty target="dataGrid2" propertyName="name" value="dataGrid2"  waitEvent="enterFrame" waitTarget="stage"/>
		  <WaitForEvent target="stage" eventName="enterFrame" numExpectedEvents="2"/>
		  
	       </setup>
	       <body>  
	          <!-- select the cell(first,0)-->
	          <RunCode code="FlexGlobals.topLevelApplication.dataGrid2.setFocus()" waitEvent="focusIn" waitTarget="dataGrid2"/>
		  <AssertMethodValue method="value=FlexGlobals.topLevelApplication.dataGrid2.setSelectedCell(0,0)" value="true"/>
		  <WaitForEvent target="stage" eventName="enterFrame" numExpectedEvents="1"/>
  
		  <DispatchKeyEvent keys="[F2]" waitEvent="enterFrame" waitTarget="stage" />
		  
		  <DispatchKeyEvent keys="[TAB]"  shiftKey="true" waitEvent="enterFrame" waitTarget="stage" />
		  <AssertMethodValue method="value=FlexGlobals.topLevelApplication.dataGrid2.grid.caretColumnIndex" value="0"/>
		  <AssertMethodValue method="value=FlexGlobals.topLevelApplication.dataGrid2.grid.caretRowIndex" value="0" />
 		  <AssertMethodValue method="value=FlexGlobals.topLevelApplication.focusManager.getFocus().name" value="dataGrid2" />
 		
	      </body>
	   </TestCase>
	   
 	 <TestCase testID="key_tabbing_shift_test002" keywords="[DataGrid, Property,Editable]" description="verify shift+tabbing on last editable cell, verify focus is expected after tab">
 	       <setup>
 		  <ResetComponent target="dataGrid3" className="components.DataGrid_editable_size" waitEvent="updateComplete"/> 
 		  <SetProperty target="dataGrid3" propertyName="name" value="dataGrid3"  waitEvent="enterFrame" waitTarget="stage"/>
 	       </setup>
 	       <body>  
 	          <!-- select the last cell-->
 	          <RunCode code="FlexGlobals.topLevelApplication.dataGrid3.setFocus()" waitEvent="focusIn" waitTarget="dataGrid3"/>
 		  <RunCode code="FlexGlobals.topLevelApplication.dataGrid3.setSelectedCell(FlexGlobals.topLevelApplication.dataGrid3.dataProvider.length-1,FlexGlobals.topLevelApplication.dataGrid3.columns.length-1)"/>
 		
 		  <WaitForEvent target="stage" eventName="enterFrame" numExpectedEvents="1"/>
   
 		  <DispatchKeyEvent keys="[F2]" waitEvent="enterFrame" waitTarget="stage"  />
 		  
 		  <DispatchKeyEvent keys="[TAB]"  shiftKey="true" waitEvent="enterFrame" waitTarget="stage"   />
 		  <AssertMethodValue method="value=FlexGlobals.topLevelApplication.dataGrid3.grid.caretColumnIndex" valueExpression="value=FlexGlobals.topLevelApplication.dataGrid3.columns.length-2"/>
 		  <AssertMethodValue method="value=FlexGlobals.topLevelApplication.dataGrid3.grid.caretRowIndex" valueExpression="value=FlexGlobals.topLevelApplication.dataGrid3.dataProvider.length-1" /> 		
 	      </body>
	   </TestCase>
	   
	 <TestCase testID="key_click_outSideEditingCell" keywords="[DataGrid, Property,Editable]" description="click outside of editing cell, verify focus is expected after tab">
	       <setup>
		  <ResetComponent target="dataGrid2" className="components.DataGrid_editable_comp1" waitEvent="updateComplete"/>
	       </setup>
	       <body>  
	          
	          <RunCode code="FlexGlobals.topLevelApplication.dataGrid2.setFocus()" waitEvent="focusIn" waitTarget="dataGrid2"/>
		  <AssertMethodValue method="value=FlexGlobals.topLevelApplication.dataGrid2.setSelectedCell(0,0)" value="true"/>
		  <WaitForEvent target="stage" eventName="enterFrame" numExpectedEvents="1"/>
		  <DispatchKeyEvent keys="[F2]" waitEvent="enterFrame" waitTarget="stage" />
		  <WaitForEvent target="stage" eventName="enterFrame" numExpectedEvents="1"/>
		  <AssertMethodValue method="value=FlexGlobals.topLevelApplication.dataGrid2.gridItemEditEvent.type" valueExpression="value=GridItemEditorEvent.GRID_ITEM_EDITOR_SESSION_STARTING"/>
 		
 		  
		  <DispatchMouseClickEvent target="dataGrid2.grid" localX="200" localY="100" waitEvent="click" waitTarget="dataGrid2.grid"/>
		  <WaitForEvent target="stage" eventName="enterFrame" numExpectedEvents="1"/>
		  <AssertMethodValue method="value=FlexGlobals.topLevelApplication.dataGrid2.gridItemEditSaveEvent.type" valueExpression="value=GridItemEditorEvent.GRID_ITEM_EDITOR_SESSION_SAVE"/>
 		
	      </body>
	   </TestCase>  
	 <TestCase testID="key_F2_nextEditableCell" keywords="[DataGrid, Property,Editable]" description="click a cell which is selected, edit the cell, select another row, press F2 again, verify the cell with same column position on the row is editable">
	       <setup>
		  <ResetComponent target="dataGrid2" className="components.DataGrid_editable_comp1" waitEvent="updateComplete"/> 
		  <SetProperty target="dataGrid2" propertyName="selectionMode" value="{GridSelectionMode.MULTIPLE_ROWS}" />
		  <WaitForEvent target="stage" eventName="enterFrame" numExpectedEvents="2"/>
	       </setup>
	       <body>  
	          
	          <RunCode code="FlexGlobals.topLevelApplication.dataGrid2.setFocus()" waitEvent="focusIn" waitTarget="dataGrid2"/>
		  <AssertMethodValue method="value=FlexGlobals.topLevelApplication.dataGrid2.setSelectedIndex(0)" value="true"/>
		  <WaitForEvent target="stage" eventName="enterFrame" numExpectedEvents="1"/>
		  <DispatchMouseClickEvent target="dataGrid2.grid" localX="260" localY="10" waitEvent="click" waitTarget="dataGrid2.grid"/>
    		 
		  <DispatchKeyEvent keys="[PERIOD]"  ctrlKey="true" waitEvent="enterFrame" waitTarget="stage" />
		  <WaitForEvent target="stage" eventName="enterFrame" numExpectedEvents="2"/>
		  <RunCode code="FlexGlobals.topLevelApplication.dataGrid2.setSelectedIndex(1)"/>
		  <DispatchKeyEvent keys="[F2]" waitEvent="enterFrame" waitTarget="stage" />
		  <AssertMethodValue method="value=FlexGlobals.topLevelApplication.dataGrid2.grid.caretColumnIndex" value="-1"/>
		  <AssertMethodValue method="value=FlexGlobals.topLevelApplication.dataGrid2.grid.caretRowIndex" value="1" />
 		
	      </body>
	   </TestCase>  
	   
	 <TestCase testID="key_F2_nextEditableCell2" keywords="[DataGrid, Property,Editable]" description="click a cell which is selected, edit the cell,then disable eding for the column, select another row, press F2 again, verify the cell with next column position on the row is editable">
	       <setup>
		  <ResetComponent target="dataGrid2" className="components.DataGrid_editable_comp1" waitEvent="updateComplete"/> 
		  <SetProperty target="dataGrid2" propertyName="selectionMode" value="{GridSelectionMode.MULTIPLE_ROWS}"  waitEvent="enterFrame" waitTarget="stage"/>
	       </setup>
	       <body>  
	          
	          <RunCode code="FlexGlobals.topLevelApplication.dataGrid2.setFocus()" waitEvent="focusIn" waitTarget="dataGrid2"/>
		  <AssertMethodValue method="value=FlexGlobals.topLevelApplication.dataGrid2.setSelectedIndex(0)" value="true"/>
		  <WaitForEvent target="stage" eventName="enterFrame" numExpectedEvents="1"/>
		  <DispatchMouseClickEvent target="dataGrid2.grid" localX="260" localY="10" waitEvent="click" waitTarget="dataGrid2.grid"/>
    		 
		  <DispatchKeyEvent keys="[ESCAPE]"  waitEvent="enterFrame" waitTarget="stage" />
		  <WaitForEvent target="stage" eventName="enterFrame" numExpectedEvents="2"/>
		  <!-- disable the column editing -->
		  <SetProperty target="dataGrid2.c41_2" propertyName="editable" value="false" />
		  <WaitForEvent target="stage" eventName="enterFrame" numExpectedEvents="1"/>
		  
		  <!-- select next row, press F2, focus should be on previous column -->
		  <RunCode code="FlexGlobals.topLevelApplication.dataGrid2.setSelectedIndex(1)"/>
		  <DispatchKeyEvent keys="[F2]" waitEvent="enterFrame" waitTarget="stage" />
		  <AssertMethodValue method="value=FlexGlobals.topLevelApplication.dataGrid2.grid.caretColumnIndex" value="0"/>
		  <AssertMethodValue method="value=FlexGlobals.topLevelApplication.dataGrid2.grid.caretRowIndex" value="2" />
 		
	      </body>
	   </TestCase>   	   
	 <TestCase testID="key_F2_NoneSelectionMode" keywords="[DataGrid, Property,Editable]" description="click a cell which is selected, edit the cell,then disable eding for the column, select another row, press F2 again, verify the cell with next column position on the row is editable">
	       <setup>
		  <ResetComponent target="dataGrid2" className="components.DataGrid_editable_comp1" waitEvent="updateComplete"/> 
		  <SetProperty target="dataGrid2" propertyName="selectionMode" value="{GridSelectionMode.NONE}"  waitEvent="enterFrame" waitTarget="stage"/>
		  </setup>
	       <body>  
	          <RunCode code="FlexGlobals.topLevelApplication.dataGrid2.setFocus()" waitEvent="focusIn" waitTarget="dataGrid2"/>
		  <DispatchKeyEvent keys="[F2]"  waitEvent="enterFrame" waitTarget="stage" />
		  <WaitForEvent target="stage" eventName="enterFrame" numExpectedEvents="2"/>
		  <AssertMethodValue method="value=FlexGlobals.topLevelApplication.dataGrid2.gridItemEditEvent" valueExpression="value=null"/>
		  <AssertMethodValue method="value=FlexGlobals.topLevelApplication.dataGrid2.grid.caretColumnIndex" value="0"/>
		  <AssertMethodValue method="value=FlexGlobals.topLevelApplication.dataGrid2.grid.caretRowIndex" value="0" />
 		
	      </body>
	   </TestCase>	   
	
	   <!-- regression SDK-28582 -->
	   <TestCase testID="key_F2_onNonEditableCell" keywords="[DataGrid, Property,Editable]" description="select a cell isn't editable, F2 on the cell,verify the cell isn't editable">
	       <setup>
		  <ResetComponent target="dataGrid2" className="components.DataGrid_editable_comp1" waitEvent="updateComplete"/> 
		  <SetProperty target="dataGrid2" propertyName="editable" value="false"   waitEvent="enterFrame" waitTarget="stage"/>
	       </setup>
	       <body>  
		  
		  <RunCode code="FlexGlobals.topLevelApplication.dataGrid2.setFocus()" waitEvent="focusIn" waitTarget="dataGrid2"/>
		  <AssertMethodValue method="value=FlexGlobals.topLevelApplication.dataGrid2.setSelectedCell(0,0)" value="true"/>
		  <WaitForEvent target="stage" eventName="enterFrame" numExpectedEvents="1"/>
		  <DispatchKeyEvent keys="[F2]"  waitEvent="enterFrame" waitTarget="stage" />
		  <WaitForEvent target="stage" eventName="enterFrame" numExpectedEvents="2"/>
		  <!-- editable=false on dataGrid, no editable -->
		  <AssertMethodValue method="value=FlexGlobals.topLevelApplication.dataGrid2.gridItemEditEvent" valueExpression="value=null"/>
		  <!-- editable=true, itemEditor should show up -->
		  <SetProperty target="dataGrid2" propertyName="editable" value="true"   waitEvent="enterFrame" waitTarget="stage"/>
		  <DispatchKeyEvent keys="[F2]"  waitEvent="enterFrame" waitTarget="stage" />
		  <WaitForEvent target="stage" eventName="enterFrame" numExpectedEvents="2"/>
		  <AssertMethodValue method="value=FlexGlobals.topLevelApplication.dataGrid2.gridItemEditEvent.type" valueExpression="value=GridItemEditorEvent.GRID_ITEM_EDITOR_SESSION_STARTING"/>
		  <!-- click elsewhere to leave the editing mode -->
		  <DispatchMouseClickEvent target="dataGrid2.grid" localX="200" localY="100" waitEvent="click" waitTarget="dataGrid2.grid"/>
		  <!-- editable=false on the gridColumn, item should be allow edit -->
		   
		   <SetProperty target="dataGrid2.c41_1" propertyName="editable" value="false"  waitEvent="enterFrame" waitTarget="stage"/>
		   <RunCode code="FlexGlobals.topLevelApplication.dataGrid2.resetEditEventObject()" waitEvent="enterFrame" waitTarget="stage"/> 

		  <AssertMethodValue method="value=FlexGlobals.topLevelApplication.dataGrid2.setSelectedCell(0,0)" value="true"/>
		 <WaitForEvent target="stage" eventName="enterFrame" numExpectedEvents="1"/>
		 <DispatchKeyEvent keys="[F2]"  waitEvent="enterFrame" waitTarget="stage" />
		  <WaitForEvent target="stage" eventName="enterFrame" numExpectedEvents="2"/>
		  <AssertMethodValue method="value=FlexGlobals.topLevelApplication.dataGrid2.gridItemEditEvent" valueExpression="value=null"/>


	      </body>
	   </TestCase> 
	
    <TestCase testID="Editable_style_test" keywords="[DataGrid, Property,Editable]" description="dataGrid, renderer, itemEditor has different styles, verify style set in itemEditor is used, otherwise it is from its parent">
        <setup>
            <ResetComponent target="dataGrid2" className="components.DataGrid_editable_comp1" waitEvent="updateComplete"/>   
        </setup>
        <body>  
            <RunCode code="FlexGlobals.topLevelApplication.dataGrid2.c41_2.itemRenderer=new ClassFactory(components.DGIR_RichEditableText)"  waitEvent="enterFrame" waitTarget="stage"/>
            <RunCode code="FlexGlobals.topLevelApplication.dataGrid2.c41_2.itemEditor=new ClassFactory(components.DGIE_TextArea)"  waitEvent="enterFrame" waitTarget="stage"/>
            
            <RunCode code="FlexGlobals.topLevelApplication.dataGrid2.setFocus()" waitEvent="focusIn" waitTarget="dataGrid2"/>
            <AssertMethodValue method="value=FlexGlobals.topLevelApplication.dataGrid2.setSelectedCell(0,2)" value="true"/>
            <!-- F2 to edit cell.  Selection indicator remains.  -->
            <DispatchKeyEvent keys="[F2]"  waitEvent="gridItemEditorSessionStart" waitTarget="dataGrid2" />
            <WaitForLayoutManager/>
            <CompareBitmap url="../Properties/baselines/$testID_green.png" numColorVariances="20" maxColorVariance="20" target="dataGrid2"/>
            
            <DispatchKeyEvent char="John"  />
            <!-- ctrl-ENTER to commit edit and move to the next cell -->
            <DispatchKeyEvent keys="[ENTER]" ctrlKey="true" waitEvent="gridItemEditorSessionSave" waitTarget="dataGrid2" />
            <WaitForLayoutManager/>
            <CompareBitmap url="../Properties/baselines/$testID_red.png" numColorVariances="20" maxColorVariance="20" target="dataGrid2"/>        
        </body>
    </TestCase> 
	
	 <TestCase testID="Editable_variableRowHeight" keywords="[DataGrid, Property,Editable]" description="verify variableRowHeight=true, different columnWidth,editor should show in different size">
	       <setup>
		  <ResetComponent target="dataGrid2" className="components.DataGrid_editable_comp1" waitEvent="updateComplete"/> 
		  <SetProperty target="dataGrid2" propertyName="dataProvider" valueExpression="value=FlexGlobals.topLevelApplication.dataGrid2.dp5Data" waitEvent="enterFrame" waitTarget="stage" />
		  <RunCode code="((GridColumn)(FlexGlobals.topLevelApplication.dataGrid2.columns.getItemAt(1))).width=200"/>
		  <WaitForEvent target="stage" eventName="enterFrame" numExpectedEvents="2"/>	          
	       </setup>
	       <body>  
	          <RunCode code="FlexGlobals.topLevelApplication.dataGrid2.setFocus()" waitEvent="focusIn" waitTarget="dataGrid2"/>
	          <AssertMethodValue method="value=FlexGlobals.topLevelApplication.dataGrid2.setSelectedCell(0,2)" value="true"/>
		  <DispatchKeyEvent keys="[F2]"  waitEvent="enterFrame" waitTarget="stage" />
		  <WaitForEvent target="stage" eventName="enterFrame" numExpectedEvents="2"/>
		  <CompareBitmap url="../Properties/baselines/$testID_large.png" numColorVariances="20" maxColorVariance="20" target="dataGrid2.itemEditorInstance.textArea"/>
		  <DispatchKeyEvent keys="[ESCAPE]"  waitEvent="enterFrame" waitTarget="stage"   />
		 
		  <RunCode code="((GridColumn)(FlexGlobals.topLevelApplication.dataGrid2.columns.getItemAt(1))).width=100"/>
		  <WaitForEvent target="stage" eventName="enterFrame" numExpectedEvents="2"/>
		  <RunCode code="FlexGlobals.topLevelApplication.dataGrid2.setSelectedCell(2,2)"/>
		  <DispatchKeyEvent keys="[F2]"  waitEvent="enterFrame" waitTarget="stage" />
		  <WaitForEvent target="stage" eventName="enterFrame" numExpectedEvents="2"/>
		  <CompareBitmap url="../Properties/baselines/$testID_small.png" numColorVariances="20" maxColorVariance="20" target="dataGrid2.itemEditorInstance.textArea"/>
	      
	      </body>
	   </TestCase> 
	 <TestCase testID="Editable_multipleLine_explicit_test" keywords="[DataGrid, Property,Editable]" description="verify variableRowHeight=true, set lineBreak, multiple in renderer, the editor will receive same style">
	       <setup>
		  <ResetComponent target="dataGrid3" className="components.DataGrid_editable_size" waitEvent="updateComplete"/> 
		  
		  <RunCode code="((GridColumn)(FlexGlobals.topLevelApplication.dataGrid3.columns.getItemAt(1))).width=200"/>
		  <WaitForEvent target="stage" eventName="enterFrame" numExpectedEvents="2"/>
		  	          
	       </setup>
	       <body>  
	          <RunCode code="FlexGlobals.topLevelApplication.dataGrid3.setFocus()" waitEvent="focusIn" waitTarget="dataGrid3"/>
	          <AssertMethodValue method="value=FlexGlobals.topLevelApplication.dataGrid3.setSelectedCell(0,1)" value="true"/>
		  <DispatchKeyEvent keys="[F2]"  waitEvent="enterFrame" waitTarget="stage"   />
		  <WaitForEvent target="stage" eventName="enterFrame" numExpectedEvents="2"/>
		  <RunCode code="CursorManager.hideCursor()" />
		  <DispatchMouseClickEvent target="dataGrid3.grid" localX="20" localY="10" waitEvent="click" waitTarget="dataGrid3.grid"/>
		 <WaitForEvent target="stage" eventName="enterFrame" numExpectedEvents="2"/>
		  <CompareBitmap url="../Properties/baselines/$testID_large.png" numColorVariances="20" maxColorVariance="20" target="dataGrid3"/>
		  <RunCode code="((GridColumn)(FlexGlobals.topLevelApplication.dataGrid3.columns.getItemAt(1))).width=100"/>
		  <WaitForEvent target="stage" eventName="enterFrame" numExpectedEvents="2"/>
		  <AssertMethodValue method="value=FlexGlobals.topLevelApplication.dataGrid3.setSelectedCell(1,1)" value="true"/>
		  <DispatchKeyEvent keys="[F2]"  waitEvent="enterFrame" waitTarget="stage"   />
		  <WaitForEvent target="stage" eventName="enterFrame" numExpectedEvents="2"/>
		   <DispatchMouseClickEvent target="dataGrid3" localX="115" localY="10" />
		 <WaitForEvent target="stage" eventName="enterFrame" numExpectedEvents="2"/>
		  <CompareBitmap url="../Properties/baselines/$testID_small.png" numColorVariances="20" maxColorVariance="20" target="dataGrid3"/>
	      
	      </body>
	   </TestCase> 
	   
	 <TestCase testID="Editable_multipleLine_toFit_test2" keywords="[DataGrid, Property,Editable]" description="verify variableRowHeight=true, set lineBreak, multiple in renderer, the editor will receive same style">
	       <setup>
		  <ResetComponent target="dataGrid3" className="components.DataGrid_editable_size" waitEvent="updateComplete"/> 
		  
		  <RunCode code="((GridColumn)(FlexGlobals.topLevelApplication.dataGrid3.columns.getItemAt(1))).width=200"/>
		  <WaitForEvent target="stage" eventName="enterFrame" numExpectedEvents="2"/>
		  	          
	       </setup>
	       <body>  
	          <RunCode code="FlexGlobals.topLevelApplication.dataGrid3.lineBreakFlag='toFit'"/>
	          <RunCode code="FlexGlobals.topLevelApplication.dataGrid3.setFocus()" waitEvent="focusIn" waitTarget="dataGrid3"/>
	          <AssertMethodValue method="value=FlexGlobals.topLevelApplication.dataGrid3.setSelectedCell(0,1)" value="true"/>
		  <DispatchKeyEvent keys="[F2]"  waitEvent="enterFrame" waitTarget="stage"   />
		  <WaitForEvent target="stage" eventName="enterFrame" numExpectedEvents="2"/>
		  
		  <DispatchMouseClickEvent target="dataGrid3.grid" localX="20" localY="10" waitEvent="click" waitTarget="dataGrid3.grid"/>
		 <WaitForEvent target="stage" eventName="enterFrame" numExpectedEvents="2"/>
		  <CompareBitmap url="../Properties/baselines/$testID_large.png" numColorVariances="20" maxColorVariance="20" target="dataGrid3"/>
		  
		  <RunCode code="((GridColumn)(FlexGlobals.topLevelApplication.dataGrid3.columns.getItemAt(1))).width=100"/>
		  <WaitForEvent target="stage" eventName="enterFrame" numExpectedEvents="2"/>
		  
		  <AssertMethodValue method="value=FlexGlobals.topLevelApplication.dataGrid3.setSelectedCell(1,1)" value="true"/>
		  <DispatchKeyEvent keys="[F2]"  waitEvent="enterFrame" waitTarget="stage"   />
		  <WaitForEvent target="stage" eventName="enterFrame" numExpectedEvents="2"/>
		  <DispatchMouseClickEvent target="dataGrid3" localX="115" localY="10" />
		 <WaitForEvent target="stage" eventName="enterFrame" numExpectedEvents="2"/>
		  <CompareBitmap url="../Properties/baselines/$testID_small.png" numColorVariances="20" maxColorVariance="20" target="dataGrid3"/>
	      
	      </body>
	   </TestCase> 
 	<TestCase testID="Editable_multipleLine_toFit_test3" keywords="[DataGrid, Property,Editable]" description="verify variableRowHeight=true, set lineBreak, multiple in renderer, the editor will receive same style">
	       <setup>
		  <ResetComponent target="dataGrid3" className="components.DataGrid_editable_size" waitEvent="updateComplete"/> 
		  
		  <RunCode code="((GridColumn)(FlexGlobals.topLevelApplication.dataGrid3.columns.getItemAt(1))).width=200"/>
		  <WaitForEvent target="stage" eventName="enterFrame" numExpectedEvents="2"/>
		  	          
	       </setup>
	       <body>  
	          <RunCode code="FlexGlobals.topLevelApplication.dataGrid3.lineBreakFlag='toFit'"  waitEvent="enterFrame" waitTarget="stage"/>
	          <RunCode code="FlexGlobals.topLevelApplication.dataGrid3.setFocus()" waitEvent="focusIn" waitTarget="dataGrid3"/>
	          <AssertMethodValue method="value=FlexGlobals.topLevelApplication.dataGrid3.setSelectedCell(0,1)" value="true"/>
		  <DispatchKeyEvent keys="[F2]"  waitEvent="enterFrame" waitTarget="stage"   />
		  <WaitForEvent target="stage" eventName="enterFrame" numExpectedEvents="2"/>
		  
		  <DispatchMouseClickEvent target="dataGrid3.grid" localX="20" localY="10" waitEvent="click" waitTarget="dataGrid3.grid"/>
		  <WaitForEvent target="stage" eventName="enterFrame" numExpectedEvents="2"/>
		  <CompareBitmap url="../Properties/baselines/$testID_large.png" numColorVariances="20" maxColorVariance="20" target="dataGrid3"/>
		  <RunCode code="((GridColumn)(FlexGlobals.topLevelApplication.dataGrid3.columns.getItemAt(1))).width=100"/>
		  <WaitForEvent target="stage" eventName="enterFrame" numExpectedEvents="2"/>
		 
		 <AssertMethodValue method="value=FlexGlobals.topLevelApplication.dataGrid3.setSelectedCell(1,1)" value="true"/>
		  <DispatchKeyEvent keys="[F2]"  waitEvent="enterFrame" waitTarget="stage"   />
		  <WaitForEvent target="stage" eventName="enterFrame" numExpectedEvents="2"/>
		  <DispatchMouseClickEvent target="dataGrid3" localX="115" localY="10" />
		 <WaitForEvent target="stage" eventName="enterFrame" numExpectedEvents="2"/>
		  <CompareBitmap url="../Properties/baselines/$testID_small.png" numColorVariances="20" maxColorVariance="20" target="dataGrid3"/>
	      
	      </body>
	   </TestCase>   
	         
	 <TestCase testID="Editable_validation_test" keywords="[DataGrid, Property,Editable]" description="verify invalidation error is received, no data update">
	       <setup>
		  <ResetComponent target="dataGrid2" className="components.DataGrid_editable_comp1" waitEvent="updateComplete"/> 
		  </setup>
	       <body>  
		  <RunCode code="FlexGlobals.topLevelApplication.dataGrid2.c41_2.itemEditor=new ClassFactory(components.DGIE_BindingValidation)"/>
	          
		  <RunCode code="FlexGlobals.topLevelApplication.dataGrid2.setFocus()" waitEvent="focusIn" waitTarget="dataGrid2"/>
		  <AssertMethodValue method="value=FlexGlobals.topLevelApplication.dataGrid2.setSelectedCell(0,2)" value="true"/>
		  <WaitForEvent target="stage" eventName="enterFrame" numExpectedEvents="1"/>
		  <DispatchKeyEvent keys="[F2]" waitEvent="enterFrame" waitTarget="stage" />
		  <DispatchKeyEvent char="John"  />
		  <WaitForEvent target="stage" eventName="enterFrame" numExpectedEvents="4"/>
		  <DispatchMouseClickEvent target="dataGrid2.grid" localX="20" localY="60" waitEvent="click" waitTarget="dataGrid2.grid"/>
		
		  <WaitForEvent target="stage" eventName="enterFrame" numExpectedEvents="2"/>
		  <!-- verify the value isn't updated/committed -->
		  <AssertMethodValue method="value=FlexGlobals.topLevelApplication.dataGrid2.dataProvider.getItemAt(0).firstName" value="JOZY JOZY JOZY"/>
		 
		  <CompareBitmap url="../Properties/baselines/$testID.png" numColorVariances="20" maxColorVariance="20" target="dataGrid2"/>
 		 
	      </body>
	   </TestCase>   
	   
	<!-- bug 28587 -->
    <TestCase testID="Editable_renderIsEditor_test" keywords="[DataGrid, Property,Editable]" description="verify rendererIsEditor=true, the render is editor">
        <setup>
            <ResetComponent target="dataGrid3" className="components.DataGrid_editable_size" waitEvent="updateComplete"/>             
        </setup>
        <body>  
            <!-- clicking on cell 0,2 to select and then click again to edit -->
            <RunCode code="setCellXY(FlexGlobals.topLevelApplication.dataGrid3, 0, 2)"/>

            <DispatchMouseClickEvent target="dataGrid3" localX="{cellX}" localY="{cellY}" waitEvent="selectionChange" waitTarget="dataGrid3"/> 
            <!-- no gridItemEditor events being dispatched by custom render so don't wait on gridItemEditorSessionStart -->           
            <DispatchMouseClickEvent target="dataGrid3" localX="{cellX}" localY="{cellY}" waitEvent="click" waitTarget="dataGrid3"/>            
            <DispatchKeyEvent char="Golden"  />
            
            <DispatchKeyEvent keys="[ENTER]" ctrlKey="true" waitEvent="enterFrame" waitTarget="stage"/>
            
            <!-- This is a poor test since the itemRenderer which is editable does not save the edited value back to the collection hence -->
            <!-- the typed in string "Golden" is lost.  It also doesn't dispatch the normal girdItemEditor events.  -->
            <AssertMethodValue method="value=FlexGlobals.topLevelApplication.dataGrid3.dataProvider.getItemAt(0).lastName" value="HamFN"/>
            
            <!-- update to a new renderer,not default one  -->
            <RunCode code="FlexGlobals.topLevelApplication.dataGrid3.c3_3a.itemRenderer=new ClassFactory(components.DGIR_RichEditableText)" waitEvent="enterFrame" waitTarget="stage" />
            <RunCode code="FlexGlobals.topLevelApplication.dataGrid3.ensureCellIsVisible(0,2)"/>
            <WaitForLayoutManager/>
            
            <!-- click the first row, cellIndex=2 -->
            <DispatchMouseClickEvent target="dataGrid3.grid" localX="{cellX}" localY="{cellY}"/>
            <WaitForLayoutManager/>
            
            <!-- click on (1,2) to have the value at cell (0,2) saved -->
            <RunCode code="setCellXY(FlexGlobals.topLevelApplication.dataGrid3, 1, 2)"/>
            <DispatchMouseClickEvent target="dataGrid3.grid" localX="{cellX}" localY="{cellY}"/>
            
            <!-- verify the value -->
            <AssertMethodValue method="value=FlexGlobals.topLevelApplication.dataGrid3.dataProvider.getItemAt(0).lastName" valueExpression="value=FlexGlobals.topLevelApplication.dataGrid3.dataProvider.getItemAt(0).firstName"/>  
        </body>
    </TestCase> 


	 <TestCase testID="endItemEditorSession_cancelFalse_test001" keywords="[DataGrid, Method,endItemEditorSession]" description="verify calling endItemEditorSession(false), the value is saved and exit editing mode">
	       <setup>
		  <ResetComponent target="dataGrid2" className="components.DataGrid_editable_comp1" waitEvent="updateComplete"/> 
		  <SetProperty target="dataGrid2" propertyName="name" value="dataGrid2"  waitEvent="enterFrame" waitTarget="stage"/>
	       </setup>
	       <body>  
		    <RunCode code="FlexGlobals.topLevelApplication.dataGrid2.removeEventListener('gridItemEditorSessionStart',FlexGlobals.topLevelApplication.dataGrid2.editStartHandler)" waitEvent="enterFrame" waitTarget="stage"/>
	          <RunCode code="FlexGlobals.topLevelApplication.dataGrid2.addEventListener('gridItemEditorSessionStart',editStartSaveHandler)"  waitEvent="enterFrame" waitTarget="stage"/>
	          <AssertMethodValue method="value=FlexGlobals.topLevelApplication.dataGrid2.startItemEditorSession(4,1)" value="true"/>
	          <WaitForEvent target="stage" eventName="enterFrame" numExpectedEvents="1"/>
 	   	  <AssertMethodValue method="value=FlexGlobals.topLevelApplication.dataGrid2.dataProvider.getItemAt(4).product" value="ProductFx"/>
		 
	        </body>
	   </TestCase>
	   
	 <TestCase testID="endItemEditorSession_cancelTrue_test001" keywords="[DataGrid, Method,endItemEditorSession]" description="verify calling endItemEditorSession(true), the value is saved and exit editing mode">
	       <setup>
		  <ResetComponent target="dataGrid2" className="components.DataGrid_editable_comp1" waitEvent="updateComplete"/>
		  <SetProperty target="dataGrid2" propertyName="name" value="dataGrid2"  waitEvent="enterFrame" waitTarget="stage"/>
	       </setup>
	       <body>  
		   <RunCode code="FlexGlobals.topLevelApplication.dataGrid2.removeEventListener('gridItemEditorSessionStart',FlexGlobals.topLevelApplication.dataGrid2.editStartHandler)" waitEvent="enterFrame" waitTarget="stage"/>
 		  <RunCode code="FlexGlobals.topLevelApplication.dataGrid2.addEventListener('gridItemEditorSessionStart',editStartCancelHandler)"  waitEvent="enterFrame" waitTarget="stage"/>
	          <AssertMethodValue method="value=FlexGlobals.topLevelApplication.dataGrid2.startItemEditorSession(4,1)" value="true"/>
	          <WaitForEvent target="stage" eventName="enterFrame" numExpectedEvents="1"/>
 	   	  <AssertMethodValue method="value=FlexGlobals.topLevelApplication.dataGrid2.dataProvider.getItemAt(4).product" value="ProductD"/>
		 
	        </body>
	   </TestCase>
<<<<<<< HEAD
	 <TestCase testID="Mirroring_rtl_test1" keywords="[DataGrid, Mirroring]" description="verify mirroring layout=rtl, datagrid displays as expected">
	       <setup>
		  <ResetComponent target="dataGrid2" className="components.DataGrid_editable_comp1" waitEvent="updateComplete"/> 
		  <SetProperty target="dataGrid2" propertyName="dataProvider" valueExpression="value=FlexGlobals.topLevelApplication.dataGrid2.dp2" waitEvent="enterFrame" waitTarget="stage" />
		  <SetProperty target="dataGrid2" propertyName="height" value="200" waitEvent="updateComplete" waitTarget="dataGrid2" />
		  <SetProperty target="dataGrid2" propertyName="width" value="450" waitEvent="updateComplete" waitTarget="dataGrid2" />
	       </setup>
	       <body>  
	       	  <SetStyle target="dataGrid2" styleName="layoutDirection" value="rtl" waitEvent="updateComplete" waitTarget="dataGrid2" />
		  <SetStyle target="dataGrid2" styleName="direction" value="rtl" waitEvent="updateComplete" waitTarget="dataGrid2" />
		  <CompareBitmap url="../Properties/baselines/$testID_rtl.png" numColorVariances="20" maxColorVariance="20" target="dataGrid2"/>
		  <!-- check sort indicator -->
		  <DispatchMouseClickEvent target="dataGrid2.columnHeaderGroup" localX="100" localY="10" waitEvent="click" waitTarget="dataGrid2"/>
		  <WaitForEvent target="stage" eventName="enterFrame" numExpectedEvents="2"/>
		  <AssertMethodValue method="value=FlexGlobals.topLevelApplication.dataGrid2.setSelectedCell(0,0)" value="true"/>
			<WaitForLayoutManager />
		  <CompareBitmap url="../Properties/baselines/$testID_sort_selection.png" numColorVariances="20" maxColorVariance="20" target="dataGrid2"/>
	      </body>
	   </TestCase>  
=======
	   
    <TestCase testID="Mirroring_rtl_test1" keywords="[DataGrid, Mirroring]" description="verify mirroring layout=rtl, datagrid displays as expected">
        <setup>
            <ResetComponent target="dataGrid2" className="components.DataGrid_editable_comp1" waitEvent="updateComplete"/> 
            <SetProperty target="dataGrid2" propertyName="dataProvider" valueExpression="value=FlexGlobals.topLevelApplication.dataGrid2.dp2" waitEvent="enterFrame" waitTarget="stage" />
            <SetProperty target="dataGrid2" propertyName="height" value="200" />
            <SetProperty target="dataGrid2" propertyName="width" value="450" waitEvent="updateComplete" waitTarget="dataGrid2"/>
            <SetStyle target="dataGrid2" styleName="layoutDirection" value="rtl"/>
            <SetStyle target="dataGrid2" styleName="direction" value="rtl" waitEvent="updateComplete" waitTarget="dataGrid2" />
        </setup>
        <body>  
            <CompareBitmap url="../Properties/baselines/$testID_rtl.png" numColorVariances="20" maxColorVariance="20" target="dataGrid2"/>
            
            <!-- check sort indicator -->
            <DispatchMouseClickEvent target="dataGrid2.columnHeaderGroup" localX="100" localY="10" waitEvent="sortChange" waitTarget="dataGrid2"/>
            <AssertMethodValue method="value=FlexGlobals.topLevelApplication.dataGrid2.setSelectedCell(0,0)" value="true"/>
            <WaitForLayoutManager />
            
            <CompareBitmap url="../Properties/baselines/$testID_sort_selection.png" numColorVariances="20" maxColorVariance="20" target="dataGrid2"/>
        </body>
    </TestCase>  
>>>>>>> 97bedf75
	  
    <TestCase testID="Mirroring_rtl_editor_test1" keywords="[DataGrid, Mirroring]" description="verify mirroring layout=rtl, datagrid displays editors as expected">
        <setup>
            <ResetComponent target="dataGrid2" className="components.DataGrid_editable_comp1" waitEvent="updateComplete"/> 
            <SetProperty target="dataGrid2" propertyName="height" value="200"/>
            <SetProperty target="dataGrid2" propertyName="width" value="450"/>
            <SetProperty target="dataGrid2" propertyName="dataProvider" valueExpression="value=FlexGlobals.topLevelApplication.dataGrid2.dp2" waitEvent="enterFrame" waitTarget="stage" />
            <SetStyle target="dataGrid2" styleName="layoutDirection" value="rtl"/>
            <SetStyle target="dataGrid2" styleName="direction" value="rtl" waitEvent="updateComplete" waitTarget="dataGrid2" />
        </setup>
        <body>  
            <!-- check editor layout, check input for editor, using the one no text insertion -->
            <RunCode code="FlexGlobals.topLevelApplication.dataGrid2.setFocus()" waitEvent="focusIn" waitTarget="dataGrid2"/>           
            <AssertMethodValue method="value=FlexGlobals.topLevelApplication.dataGrid2.setSelectedCell(0,1)" value="true"/>
            
            <DispatchMouseClickEvent target="dataGrid2.grid" localX="200" localY="10" waitEvent="gridItemEditorSessionStart" waitTarget="dataGrid2"/>
            
            <CompareBitmap url="../Properties/baselines/$testID.png" numColorVariances="20" maxColorVariance="20" target="dataGrid2"/>      
        </body>
    </TestCase>
  
	 <TestCase testID="Mirroring_rtl_editing_test1" keywords="[DataGrid, Mirroring]" description="verify mirroring layout=rtl, input text, verify input is in right layout">
	       <setup>
		  <ResetComponent target="dataGrid3" className="components.DataGrid_editable_size" waitEvent="updateComplete"/> 
		  <WaitForEvent target="stage" eventName="enterFrame" numExpectedEvents="2"/>
	       </setup>
	       <body>  
	          <SetStyle target="dataGrid3" styleName="layoutDirection" value="rtl" waitEvent="updateComplete" waitTarget="dataGrid3" />
	       	  <SetStyle target="dataGrid3" styleName="direction" value="rtl" waitEvent="updateComplete" waitTarget="dataGrid3" />
		
		  <RunCode code="FlexGlobals.topLevelApplication.dataGrid3.setFocus()" waitEvent="focusIn" waitTarget="dataGrid3"/>
		  <AssertMethodValue method="value=FlexGlobals.topLevelApplication.dataGrid3.setSelectedCell(0,1)" value="true"/>
		 <WaitForEvent target="stage" eventName="enterFrame" numExpectedEvents="2"/>
		  <DispatchMouseClickEvent target="dataGrid3.grid" localX="240" localY="20" waitEvent="click" waitTarget="dataGrid3.grid"/>
		  <WaitForEvent target="stage" eventName="enterFrame" numExpectedEvents="2"/>
		  <DispatchKeyEvent char="Golden1234567" />
		  <WaitForEffectsToEnd />
		  <WaitForEvent target="stage" eventName="enterFrame" numExpectedEvents="12"/>
		   <CompareBitmap url="../Properties/baselines/$testID.png" numColorVariances="20" maxColorVariance="20" target="dataGrid3.itemEditorInstance.textArea"/>
	      
		  
	      </body>
	   </TestCase> 
	  
  	   
 	<TestCase testID="Editable_twoWayBinding_test" keywords="[DataGrid, Property,Editable]" description="verify binding tests">
	       <setup>
		  <ResetComponent target="dataGrid2" className="components.DataGrid_editable_comp1" waitEvent="updateComplete"/> 
	       </setup>
	       <body>  
		  <RunCode code="FlexGlobals.topLevelApplication.dataGrid2.c41_2.itemEditor=new ClassFactory(components.DGIE_Binding1)"/>
	          
		  <RunCode code="FlexGlobals.topLevelApplication.dataGrid2.setFocus()" waitEvent="focusIn" waitTarget="dataGrid2"/>
		  <AssertMethodValue method="value=FlexGlobals.topLevelApplication.dataGrid2.setSelectedCell(0,2)" value="true"/>
		  <WaitForEvent target="stage" eventName="enterFrame" numExpectedEvents="1"/>
		  <DispatchKeyEvent keys="[F2]" waitEvent="enterFrame" waitTarget="stage" />
		  <WaitForEvent target="stage" eventName="enterFrame" numExpectedEvents="2"/>
		  <RunCode code="FlexGlobals.topLevelApplication.dataGrid2.itemEditorInstance.textGIE.text=''" />
		  <WaitForEvent target="stage" eventName="enterFrame" numExpectedEvents="2"/>
		  <DispatchKeyEvent char="test1234"  />
		  <WaitForEvent target="stage" eventName="enterFrame" numExpectedEvents="5"/>
		  <DispatchMouseClickEvent target="dataGrid2.grid" localX="20" localY="60" waitEvent="click" waitTarget="dataGrid2.grid"/>
		
		  <WaitForEvent target="stage" eventName="enterFrame" numExpectedEvents="2"/>
		  <!-- verify the value is updated/committed -->
		  <AssertMethodValue method="value=FlexGlobals.topLevelApplication.dataGrid2.dataProvider.getItemAt(0).firstName" value="test1234"/> 
	      	  
	      	  <!-- update the dataProvider, verify the editor should get the new value -->
	      	  <RunCode code="FlexGlobals.topLevelApplication.dataGrid2.dataProvider.getItemAt(0).firstName='GUOGUO'" />
	      	  <WaitForEvent target="stage" eventName="enterFrame" numExpectedEvents="2"/>
	      	  
	      	  <AssertMethodValue method="value=FlexGlobals.topLevelApplication.dataGrid2.setSelectedCell(0,2)" value="true"/>
		  <WaitForEvent target="stage" eventName="enterFrame" numExpectedEvents="1"/>
		  <DispatchKeyEvent keys="[F2]" waitEvent="enterFrame" waitTarget="stage" />
		  <WaitForEvent target="stage" eventName="enterFrame" numExpectedEvents="2"/>
		  <AssertMethodValue method="value=FlexGlobals.topLevelApplication.dataGrid2.itemEditorInstance.textGIE.text" value="GUOGUO"/> 
	      	 
	      </body>
	   </TestCase>  
	   
 	   
 	<TestCase testID="Editable_DataUpdate_test" keywords="[DataGrid, Property,Editable]" description="verify after editing the data,delete the row,  ">
	       <setup>
		  <ResetComponent target="dataGrid2" className="components.DataGrid_editable_comp1" waitEvent="updateComplete"/> 
	       </setup>
	       <body>  
		  <RunCode code="FlexGlobals.topLevelApplication.dataGrid2.c41_2.itemEditor=new ClassFactory(components.DGIE_Binding1)"/>
	          <WaitForEvent target="stage" eventName="enterFrame" numExpectedEvents="1"/>
		  <RunCode code="FlexGlobals.topLevelApplication.dataGrid2.setFocus()" waitEvent="focusIn" waitTarget="dataGrid2"/>
		  <AssertMethodValue method="value=FlexGlobals.topLevelApplication.dataGrid2.setSelectedCell(0,2)" value="true"/>
		  <WaitForEvent target="stage" eventName="enterFrame" numExpectedEvents="1"/>
		  <DispatchKeyEvent keys="[F2]" waitEvent="enterFrame" waitTarget="stage" />
		  <WaitForEvent target="stage" eventName="enterFrame" numExpectedEvents="2"/>
		  <RunCode code="FlexGlobals.topLevelApplication.dataGrid2.itemEditorInstance.textGIE.text=''" />
		  <WaitForEvent target="stage" eventName="enterFrame" numExpectedEvents="2"/>
		  <DispatchKeyEvent char="test1234"  />
		  <WaitForEvent target="stage" eventName="enterFrame" numExpectedEvents="4"/>
		  <DispatchMouseClickEvent target="dataGrid2.grid" localX="20" localY="60" waitEvent="click" waitTarget="dataGrid2.grid"/>
		 	  
	      	  <!-- update the dataProvider, verify the editor should get the new value -->
	      	  <RunCode code="FlexGlobals.topLevelApplication.dataGrid2.dataProvider.removeItemAt(0)" />
	      	  <WaitForEvent target="stage" eventName="enterFrame" numExpectedEvents="2"/>
	      	  
	      	  <AssertMethodValue method="value=FlexGlobals.topLevelApplication.dataGrid2.setSelectedCell(0,2)" value="true"/>
		  <WaitForEvent target="stage" eventName="enterFrame" numExpectedEvents="1"/>
		  <DispatchKeyEvent keys="[F2]" waitEvent="enterFrame" waitTarget="stage" />
		  <WaitForEvent target="stage" eventName="enterFrame" numExpectedEvents="2"/>
		  <!-- make sure no run time error -->
		  <DispatchMouseClickEvent target="dataGrid2.grid" localX="20" localY="60" waitEvent="click" waitTarget="dataGrid2.grid"/>
		 
	      </body>
	   </TestCase> 	
	   <!-- regression test case: SDK-29256 -->
    <TestCase testID="Editable_focusIn_multiline_test" keywords="[DataGrid, Property,Editable]" description="verify focusIn should be consistent no matter what multiline is set: no insertion pt. Text selected ">
        <setup>
            <ResetComponent target="dataGrid5" className="components.DataGrid_editable_comp3" waitEvent="updateComplete"/> 
        </setup>
        <body>          
            <RunCode code="FlexGlobals.topLevelApplication.dataGrid5.setFocus()" waitEvent="focusIn" waitTarget="dataGrid5"/>
            <AssertMethodValue method="value=FlexGlobals.topLevelApplication.dataGrid5.setSelectedCell(0,0)" value="true"/>
            <DispatchKeyEvent keys="[F2]" waitEvent="gridItemEditorSessionStart" waitTarget="dataGrid5" />
            <WaitForLayoutManager/>
            <CompareBitmap url="../Properties/baselines/$testID_1.png" numColorVariances="20" maxColorVariance="20" target="dataGrid5.itemEditorInstance.textArea"/>
            <DispatchKeyEvent keys="[ESCAPE]" waitEvent="gridItemEditorSessionCancel" waitTarget="dataGrid5" />
            
            <AssertMethodValue method="value=FlexGlobals.topLevelApplication.dataGrid5.setSelectedCell(0,1)" value="true"/>
            <DispatchKeyEvent keys="[F2]" waitEvent="gridItemEditorSessionStart" waitTarget="dataGrid5" />
            <WaitForLayoutManager/>
            <CompareBitmap url="../Properties/baselines/$testID_2.png" numColorVariances="20" maxColorVariance="20" target="dataGrid5.itemEditorInstance.textArea"/>
            
            <!-- this statement is work around for bug 29522 -->
            <RunCode code="FlexGlobals.topLevelApplication.setFocus()"  waitEvent="focusIn" waitTarget=""/>
        </body>
    </TestCase> 	   
  	
  	   <TestCase testID="Editable_multiline_true_explicit_test" keywords="[DataGrid, Property,Editable]" description="verify If multiline=true then a newline character is inserted into the text. ">
	       <setup>
		  <ResetComponent target="dataGrid6" className="components.DataGrid_multiline_lineBreakStyle" waitEvent="updateComplete"/> 
	       </setup>
	       <body>  
		 
		  <RunCode code="FlexGlobals.topLevelApplication.dataGrid6.setFocus()" waitEvent="focusIn" waitTarget="dataGrid6"/>
		  <AssertMethodValue method="value=FlexGlobals.topLevelApplication.dataGrid6.setSelectedCell(0,0)" value="true"/>
		  <WaitForEvent target="stage" eventName="enterFrame" numExpectedEvents="1"/>
		  <DispatchKeyEvent keys="[F2]" waitEvent="enterFrame" waitTarget="stage" />
		  <!-- add enter key at end of line -->
		  <DispatchMouseClickEvent target="dataGrid6.grid" localX="80" localY="40" waitEvent="click" waitTarget="dataGrid6.grid"/>
		  <DispatchKeyEvent keys="[ENTER]" waitEvent="enterFrame" waitTarget="stage" />
		  <!-- click else where to commit the change -->
		  <DispatchMouseClickEvent target="dataGrid6.grid" localX="200" localY="100" waitEvent="click" waitTarget="dataGrid6.grid"/>
		  <WaitForEvent target="stage" eventName="enterFrame" numExpectedEvents="1"/>
		  
		  <!-- select the cell again to check added newline -->
		  <AssertMethodValue method="value=FlexGlobals.topLevelApplication.dataGrid6.dataProvider.getItemAt(0).dataField1.lastIndexOf('\n')" value="18"/>
	    	  <!-- check the text should show the newline -->
	    	  <RunCode code="FlexGlobals.topLevelApplication.dataGrid6.setFocus()" waitEvent="enterFrame" waitTarget="stage"/>
	    	  <AssertMethodValue method="value=FlexGlobals.topLevelApplication.dataGrid6.setSelectedCell(0,0)" value="true"/>
		  <WaitForEvent target="stage" eventName="enterFrame" numExpectedEvents="1"/>
		  <DispatchKeyEvent keys="[F2]" waitEvent="enterFrame" waitTarget="stage" />
		  <CompareBitmap url="../Properties/baselines/$testID.png" numColorVariances="20" maxColorVariance="20" target="dataGrid6"/>
		  <!-- work around for bug 29522 -->
		  <RunCode code="FlexGlobals.topLevelApplication.setFocus()"  waitEvent="focusIn" waitTarget=""/>
		
	    </body>
	   </TestCase>	   
   	<!-- regression test case: SDK-29261: case 2-->
	   <TestCase testID="Editable_multiline_true_toFit_test" keywords="[DataGrid, Property,Editable]" description="verify multineline=true,tofit set, newline is added, text is to fit the column ">
	       <setup>
		  <ResetComponent target="dataGrid6" className="components.DataGrid_multiline_lineBreakStyle" waitEvent="updateComplete"/> 
	       </setup>
	       <body>  
	       	  <RunCode code="FlexGlobals.topLevelApplication.dataGrid6.setFocus()" waitEvent="focusIn" waitTarget="dataGrid6"/>
		  <AssertMethodValue method="value=FlexGlobals.topLevelApplication.dataGrid6.setSelectedCell(0,1)" value="true"/>
		  <WaitForEvent target="stage" eventName="enterFrame" numExpectedEvents="1"/>
		  <DispatchKeyEvent keys="[F2]" waitEvent="enterFrame" waitTarget="stage" />
		  <!-- add enter key at end of line -->
		  <DispatchMouseClickEvent target="dataGrid6.grid" localX="230" localY="40" waitEvent="click" waitTarget="dataGrid6.grid"/>
		  <DispatchKeyEvent keys="[ENTER]" waitEvent="enterFrame" waitTarget="stage" />
		  <!-- click else where to commit the change -->
		  <DispatchMouseClickEvent target="dataGrid6.grid" localX="200" localY="100" waitEvent="click" waitTarget="dataGrid6.grid"/>
		  <!-- select the cell again to check added newline -->
		  <AssertMethodValue method="value=FlexGlobals.topLevelApplication.dataGrid6.dataProvider.getItemAt(0).dataField2.lastIndexOf('\n')" value="18"/>
		  <!-- image here to verify explicit, toFit text layout -->
		  <CompareBitmap url="../Properties/baselines/$testID.png" numColorVariances="20" maxColorVariance="20" target="dataGrid6"/>
	   
	    </body>
	   </TestCase> 
	   
	   <!-- regression test case: SDK-29261: case 3-->
	   <TestCase testID="Editable_multiline_notSet_explicit_test" keywords="[DataGrid, Property,Editable]" description="verify linebreak=explicit set,then multiline=true, newline is added">
	       <setup>
		  <ResetComponent target="dataGrid6" className="components.DataGrid_multiline_lineBreakStyle" waitEvent="updateComplete"/> 
	       </setup>
	       <body>  
		 
		  <RunCode code="FlexGlobals.topLevelApplication.dataGrid6.setFocus()" waitEvent="focusIn" waitTarget="dataGrid6"/>
		  <AssertMethodValue method="value=FlexGlobals.topLevelApplication.dataGrid6.setSelectedCell(0,2)" value="true"/>
		  <WaitForEvent target="stage" eventName="enterFrame" numExpectedEvents="1"/>
		  <DispatchKeyEvent keys="[F2]" waitEvent="enterFrame" waitTarget="stage" />
		  <!-- add enter key at end of line -->
		  <DispatchMouseClickEvent target="dataGrid6.grid" localX="430" localY="40" waitEvent="click" waitTarget="dataGrid6.grid"/>
		  <DispatchKeyEvent keys="[ENTER]" waitEvent="enterFrame" waitTarget="stage" />
		  <!-- click else where to commit the change -->
		  <DispatchMouseClickEvent target="dataGrid6.grid" localX="200" localY="100" waitEvent="click" waitTarget="dataGrid6.grid"/>
		  <!-- select the cell again to check added newline -->
		  <AssertMethodValue method="value=FlexGlobals.topLevelApplication.dataGrid6.dataProvider.getItemAt(0).dataField3.lastIndexOf('\n')" value="18"/>   
	    </body>
	   </TestCase> 
	   
	   <!-- regression test case: SDK-29261: case 4-->
	   <TestCase testID="Editable_multiline_false_toFit_test" keywords="[DataGrid, Property,Editable]" description="verify linebreak=toFit,default multine=false,newline ends the editing session">
	       <setup>
		  <ResetComponent target="dataGrid6" className="components.DataGrid_multiline_lineBreakStyle" waitEvent="updateComplete"/> 
	       </setup>
	       <body>  
		 
		  <RunCode code="FlexGlobals.topLevelApplication.dataGrid6.setFocus()" waitEvent="focusIn" waitTarget="dataGrid6"/>
		  <AssertMethodValue method="value=FlexGlobals.topLevelApplication.dataGrid6.setSelectedCell(0,3)" value="true"/>
		  <WaitForEvent target="stage" eventName="enterFrame" numExpectedEvents="1"/>
		  <DispatchKeyEvent keys="[F2]" waitEvent="enterFrame" waitTarget="stage" />
		  <!-- add enter key at end of line -->
		  <DispatchMouseClickEvent target="dataGrid6.grid" localX="580" localY="40" waitEvent="click" waitTarget="dataGrid6.grid"/>
		  <!-- enter will end editing session -->
		  <DispatchKeyEvent keys="[ENTER]" waitEvent="enterFrame" waitTarget="stage" />
		  <!-- select the cell again to check added newline -->
		  <AssertMethodValue method="value=FlexGlobals.topLevelApplication.dataGrid6.dataProvider.getItemAt(0).dataField4.lastIndexOf('\n')" value="9"/>
		    
	    </body>
	   </TestCase> 		
	   <TestCase testID="key_input_ComboBoxEditor_test001" keywords="[DataGrid, Property,Editable]" description="verify input text in editable combobox editor, verify combobox value tried to match the input">
	     	       <setup>
					   <SetProperty propertyName="currentState" value="setTwo" />
					   <WaitForLayoutManager />
	     		  <ResetComponent target="dataGrid7" className="components.DataGrid_ComboBoxEditor" waitEvent="updateComplete"/> 
	     		  <WaitForEvent target="stage" eventName="enterFrame" numExpectedEvents="2"/>
	     		  
	     	       </setup>
	     	       <body>  
	     	          <!-- select the cell(0,0)-->
	     	          <RunCode code="FlexGlobals.topLevelApplication.dataGrid7.setFocus()" waitEvent="focusIn" waitTarget="dataGrid7"/>
	     		  <RunCode code="FlexGlobals.topLevelApplication.dataGrid7.setSelectedCell(0,0)"/>
	     		  <WaitForEvent target="stage" eventName="enterFrame" numExpectedEvents="1"/>
	     		  <DispatchKeyEvent keys="[F2]" waitEvent="enterFrame" waitTarget="stage" />
	     		  <WaitForEvent target="stage" eventName="enterFrame" numExpectedEvents="2"/>
	     		  <DispatchKeyEvent char="Arizona"  waitEvent="enterFrame" waitTarget="stage" />
	     		  <WaitForEvent target="stage" eventName="enterFrame" numExpectedEvents="2"/>
	     		  <CompareBitmap url="../Properties/baselines/$testID_input.png" numColorVariances="20" ignoreMaxColorVariance="true" target="dataGrid7.itemEditorInstance.comboBox.dropDown"/>
	     		  <WaitForEvent target="stage" eventName="enterFrame" numExpectedEvents="1"/>
	     		  <DispatchKeyEvent keys="[ENTER]"  waitEvent="enterFrame" waitTarget="stage"   />
	     		  <AssertMethodValue method="value=FlexGlobals.topLevelApplication.dataGrid7.dataProvider.getItemAt(0).state" value="Arizona"/>
	     		 
	     		  <!-- cancel the change -->
	     		  <RunCode code="FlexGlobals.topLevelApplication.dataGrid7.setSelectedCell(1,0)"/>
	     		  <WaitForEvent target="stage" eventName="enterFrame" numExpectedEvents="1"/>
	     		  <DispatchKeyEvent keys="[F2]" waitEvent="enterFrame" waitTarget="stage" />
	     		  <WaitForEvent target="stage" eventName="enterFrame" numExpectedEvents="2"/>
	     		  <DispatchKeyEvent char="Arizona" waitEvent="enterFrame" waitTarget="stage" />
	     		  <DispatchKeyEvent keys="[ESCAPE]"  waitEvent="enterFrame" waitTarget="stage"   />
	     		  <AssertMethodValue method="value=FlexGlobals.topLevelApplication.dataGrid7.dataProvider.getItemAt(1).state" value="Alaska"/>
	     	      </body>
	     	   </TestCase>   
	         
	               <TestCase testID="key_navigation_on_ComboBoxEditor" keywords="[DataGrid, Property,Editable]" description="verify key navigation on combobox editor, verify up/down arrow, ctrl+down arrow works as expected">
	     	       <setup>
					   <SetProperty propertyName="currentState" value="setTwo" />
					   <WaitForLayoutManager />
	     		  <ResetComponent target="dataGrid7" className="components.DataGrid_ComboBoxEditor" waitEvent="updateComplete"/> 
	     		  <WaitForEvent target="stage" eventName="enterFrame" numExpectedEvents="2"/>
	     		  
	     	       </setup>
	     	       <body>  
	     	          <!-- select the cell(0,0)-->
	     	          <RunCode code="FlexGlobals.topLevelApplication.dataGrid7.setFocus()" waitEvent="focusIn" waitTarget="dataGrid7"/>
	     		  <RunCode code="FlexGlobals.topLevelApplication.dataGrid7.setSelectedCell(0,0)"/>
	     		  <WaitForEvent target="stage" eventName="enterFrame" numExpectedEvents="1"/>
	       
	     		  <DispatchKeyEvent keys="[F2]" waitEvent="enterFrame" waitTarget="stage" />
	     		  <WaitForEvent target="stage" eventName="enterFrame" numExpectedEvents="2"/>
	     		  <DispatchKeyEvent keys="[DOWN,DOWN,DOWN,DOWN]"  waitEvent="enterFrame" waitTarget="stage" />
	     		  <WaitForEvent target="stage" eventName="enterFrame" numExpectedEvents="2"/>
	     		  <CompareBitmap url="../Properties/baselines/$testID_index3.png" numColorVariances="30" maxColorVariance="1" target="dataGrid7.itemEditorInstance.comboBox.dropDown"/>
	     		  <WaitForEvent target="stage" eventName="enterFrame" numExpectedEvents="1"/>
	     		  <DispatchKeyEvent keys="[ENTER]"  waitEvent="enterFrame" waitTarget="stage"   />
	     		  <AssertMethodValue method="value=FlexGlobals.topLevelApplication.dataGrid7.dataProvider.getItemAt(0).state" value="Arkansas"/>
	     		 
	     		  <RunCode code="FlexGlobals.topLevelApplication.dataGrid7.setSelectedCell(0,0)"/>
	     		  <WaitForEvent target="stage" eventName="enterFrame" numExpectedEvents="1"/>
	     
	     		  <DispatchKeyEvent keys="[F2]" waitEvent="enterFrame" waitTarget="stage" />
	     		  <WaitForEvent target="stage" eventName="enterFrame" numExpectedEvents="2"/>
	     		  <DispatchKeyEvent keys="[DOWN,DOWN,DOWN,UP]"  waitEvent="enterFrame" waitTarget="stage" />
	     		 
	     		  <CompareBitmap url="../Properties/baselines/$testID_index2.png" numColorVariances="20" ignoreMaxColorVariance="true" target="dataGrid7.itemEditorInstance.comboBox.dropDown"/>
	     		 
	     		  <DispatchKeyEvent keys="[ENTER]"  waitEvent="enterFrame" waitTarget="stage"   />
	     		  <AssertMethodValue method="value=FlexGlobals.topLevelApplication.dataGrid7.dataProvider.getItemAt(0).state" value="Colorado"/>
	     	      </body>
	     	   </TestCase>   
	     	  <TestCase testID="comboBoxEditor_close_open" keywords="[DataGrid, Property,Editable]" description="verify combobox can be closed/open with key navigation">
	     	       <setup>
					   <SetProperty propertyName="currentState" value="setTwo" />
					   <WaitForLayoutManager />
	     		  <ResetComponent target="dataGrid7" className="components.DataGrid_ComboBoxEditor" waitEvent="updateComplete"/> 
	     		  <WaitForEvent target="stage" eventName="enterFrame" numExpectedEvents="2"/>
	     	       </setup>
	     	       <body>  
	     	          <!-- select the cell(0,0)-->
	     	          <RunCode code="FlexGlobals.topLevelApplication.dataGrid7.setFocus()" waitEvent="focusIn" waitTarget="dataGrid7"/>
	     		  <RunCode code="FlexGlobals.topLevelApplication.dataGrid7.setSelectedCell(0,0)"/>
	     		  <WaitForEvent target="stage" eventName="enterFrame" numExpectedEvents="1"/>
	       
	     		  <DispatchKeyEvent keys="[F2]" waitEvent="enterFrame" waitTarget="stage" />
	     		  <WaitForEvent target="stage" eventName="enterFrame" numExpectedEvents="2"/>
	     		  <!-- close the editor first -->
	     		  <DispatchMouseClickEvent target="dataGrid7.itemEditorInstance.comboBox" localX="22" localY="15"  waitEvent="enterFrame" waitTarget="stage" />
	     		  <WaitForEvent target="stage" eventName="enterFrame" numExpectedEvents="2"/>
	     
	     		  <AssertMethodValue method="value=FlexGlobals.topLevelApplication.dataGrid7.itemEditorInstance.comboBox.isDropDownOpen" value="false"/>
	     		  <DispatchKeyEvent keys="[DOWN]" ctrlKey="true" waitEvent="enterFrame" waitTarget="stage"   />
	     		  <WaitForEvent target="stage" eventName="enterFrame" numExpectedEvents="1"/>
	     
	     		  <AssertMethodValue method="value=FlexGlobals.topLevelApplication.dataGrid7.itemEditorInstance.comboBox.isDropDownOpen" value="true"/>
	     		 <RunCode code="FlexGlobals.topLevelApplication.setFocus()"  waitEvent="focusIn" waitTarget=""/>
	     		
	     	       </body>
	     	   </TestCase> 
	     
	     	  <TestCase testID="mouse_interacting_on_comboBoxEditor" keywords="[DataGrid, Property,Editable]" description="verify mouse clicking navigation on combobox cell editor">
	     	       <setup>
					   <SetProperty propertyName="currentState" value="setTwo" />
					   <WaitForLayoutManager />
	     		  <ResetComponent target="dataGrid7" className="components.DataGrid_ComboBoxEditor" waitEvent="updateComplete"/> 
	     		  <WaitForEvent target="stage" eventName="enterFrame" numExpectedEvents="2"/>
	     	       </setup>
	     	       <body>  
	     	          <!-- select the cell(0,0)-->
	     	          <RunCode code="FlexGlobals.topLevelApplication.dataGrid7.setFocus()" waitEvent="focusIn" waitTarget="dataGrid7"/>
	     		  <RunCode code="FlexGlobals.topLevelApplication.dataGrid7.setSelectedCell(0,0)"/>
	     		  <WaitForEvent target="stage" eventName="enterFrame" numExpectedEvents="2"/>
	       
	     		  <DispatchKeyEvent keys="[F2]" waitEvent="enterFrame" waitTarget="stage" />
	     		  <!-- mouse over in the drop down list -->
	     		  <WaitForEvent target="stage" eventName="enterFrame" numExpectedEvents="2"/>
	     		  <DispatchMouseEvent type="mouseOver" target="dataGrid7.itemEditorInstance.comboBox" localX="22" localY="15" waitEvent="mouseOver" />
	     		  <WaitForEvent target="stage" eventName="enterFrame" numExpectedEvents="2"/>
	     		  <DispatchMouseClickEvent target="dataGrid7.itemEditorInstance.comboBox.dropDown" localX="22" localY="75" />
	     		  <WaitForEvent target="stage" eventName="enterFrame" numExpectedEvents="2"/>
	     		  <!-- verify value is committed -->
	     		  <AssertMethodValue method="value=FlexGlobals.topLevelApplication.dataGrid7.dataProvider.getItemAt(0).state" value="Arkansas"/>
	     		  <RunCode code="FlexGlobals.topLevelApplication.setFocus()"  waitEvent="focusIn" waitTarget=""/>
	     		
	     	       </body>
	     	   </TestCase> 
	     
	      		<TestCase testID="mouse_interacting_on_comboBoxEditor_test2" keywords="[DataGrid, Property,Editable]" description="verify mouse clicks on the same selected value">
	     	       <setup>
					   <SetProperty propertyName="currentState" value="setTwo" />
					   <WaitForLayoutManager />
	     		  <ResetComponent target="dataGrid7" className="components.DataGrid_ComboBoxEditor" waitEvent="updateComplete"/> 
	     		  <WaitForEvent target="stage" eventName="enterFrame" numExpectedEvents="2"/>
	     	       </setup>
	     	       <body>  
	     	          <!-- select the cell(1,0)-->
	     	          <RunCode code="FlexGlobals.topLevelApplication.dataGrid7.setFocus()" waitEvent="focusIn" waitTarget="dataGrid7"/>
	     		  <RunCode code="FlexGlobals.topLevelApplication.dataGrid7.setSelectedCell(1,0)"/>
	     		  <WaitForEvent target="stage" eventName="enterFrame" numExpectedEvents="2"/>
	       
	     		  <DispatchKeyEvent keys="[F2]" waitEvent="enterFrame" waitTarget="stage" />
	     		  <WaitForEvent target="stage" eventName="enterFrame" numExpectedEvents="2"/>
	     		  <!-- mouse on the same, selected value -->
	     		  <DispatchMouseEvent type="mouseDown" target="dataGrid7.itemEditorInstance.comboBox.dropDown" localX="22" localY="10"  />
				  <DispatchMouseEvent type="mouseUp" target="dataGrid7" localX="31" localY="81"/>
	     		  <WaitForEvent target="stage" eventName="enterFrame" numExpectedEvents="2"/>
	     		  <!-- verify value is committed -->
	     		  <AssertMethodValue method="value=FlexGlobals.topLevelApplication.dataGrid7.dataProvider.getItemAt(1).state" value="Alaska"/>
	     		   
	     	       </body>
	     	   </TestCase> 	 
	     
	     	  <TestCase testID="mouse_comboBoxEditor_verticalScrollBar_test" keywords="[DataGrid, Property,Editable]" description="verify mouse clicks on verticalScrollbar of Combobox editor will scroll the dropdown list, verify clicking on the scrollbar scrolls the list">
	     	       <setup>
					   <SetProperty propertyName="currentState" value="setTwo" />
					   <WaitForLayoutManager />
	     		  <ResetComponent target="dataGrid7" className="components.DataGrid_ComboBoxEditor" waitEvent="updateComplete"/> 
	     		  <WaitForEvent target="stage" eventName="enterFrame" numExpectedEvents="2"/>
	     	       </setup>
	     	       <body>  
	     	          <!-- select the cell(5,0)-->
	     	          <RunCode code="FlexGlobals.topLevelApplication.dataGrid7.setFocus()" waitEvent="focusIn" waitTarget="dataGrid7"/>
	     		  <RunCode code="FlexGlobals.topLevelApplication.dataGrid7.setSelectedCell(5,0)"/>
	     		  <WaitForEvent target="stage" eventName="enterFrame" numExpectedEvents="1"/>
	       
	     		  <DispatchKeyEvent keys="[F2]" waitEvent="enterFrame" waitTarget="stage" />
	     		  <WaitForEvent target="stage" eventName="enterFrame" numExpectedEvents="2"/>
	     		  <!-- mouse on the vertical scrollbar, move up/down-->
	     		  <DispatchMouseEvent target="dataGrid7.itemEditorInstance.comboBox.scroller.verticalScrollBar.thumb" type="rollOver" localX="3" localY="3"  waitEvent="enterFrame" waitTarget="stage" />
	     		  <DispatchMouseEvent type="mouseDown" target="dataGrid7.itemEditorInstance.comboBox.scroller.verticalScrollBar.thumb"  localX="3" localY="3"   waitEvent="enterFrame" waitTarget="stage" />
	     		  <DispatchMouseEvent type="mouseMove" buttonDown="true" localX="5" localY="50" target="dataGrid7.itemEditorInstance.comboBox.scroller.verticalScrollBar.track" waitEvent="enterFrame" waitTarget="stage"  />
	     		  <DispatchMouseEvent type="mouseMove" buttonDown="true" localX="5" localY="20" target="dataGrid7.itemEditorInstance.comboBox.scroller.verticalScrollBar.track"  waitEvent="enterFrame" waitTarget="stage"  />
	     		  <DispatchMouseEvent type="mouseMove" buttonDown="true" localX="5" localY="1" target="dataGrid7.itemEditorInstance.comboBox.scroller.verticalScrollBar.track"  waitEvent="enterFrame" waitTarget="stage" />
	     		  <DispatchMouseEvent type="mouseUp" target="dataGrid7.itemEditorInstance.comboBox.scroller.verticalScrollBar.thumb"  localX="3" localY="3" waitEvent="mouseUp" />
	     		
	     		  <DispatchMouseClickEvent target="dataGrid7.itemEditorInstance.comboBox.dropDown" localX="50" localY="5" />
	     		  <WaitForEvent target="stage" eventName="enterFrame" numExpectedEvents="1"/>
	     		  <AssertMethodValue method="value=FlexGlobals.topLevelApplication.dataGrid7.dataProvider.getItemAt(5).state" value="Alabama Alabama Alabama Alabama Alabama Alabama"/>
	     		
	     	       </body>
	     	   </TestCase> 
	     	   
	               <TestCase testID="mouse_comboBoxEditor_horizontalScrollBar_test" keywords="[DataGrid, Property,Editable]" description="verify mouse clicks on horizontalScrollbar of Combobox editor will scroll the dropdown list, verify clicking on the scrollbar scrolls the list">
	     	       <setup>
					   <SetProperty propertyName="currentState" value="setTwo" />
					   <WaitForLayoutManager />
	     		  <ResetComponent target="dataGrid7" className="components.DataGrid_ComboBoxEditor" waitEvent="updateComplete"/> 
	     		  <WaitForEvent target="stage" eventName="enterFrame" numExpectedEvents="2"/>
	     	       </setup>
	     	       <body>  
	     	          <!-- select the cell(5,0)-->
	     	          <RunCode code="FlexGlobals.topLevelApplication.dataGrid7.setFocus()" waitEvent="focusIn" waitTarget="dataGrid7"/>
	     		  <RunCode code="FlexGlobals.topLevelApplication.dataGrid7.setSelectedCell(5,0)"/>
	     		  <WaitForEvent target="stage" eventName="enterFrame" numExpectedEvents="1"/>
	       
	     		  <DispatchKeyEvent keys="[F2]" waitEvent="enterFrame" waitTarget="stage" />
	     		  <WaitForEvent target="stage" eventName="enterFrame" numExpectedEvents="2"/>
	     		  <!-- mouse on the horizontal scrollbar, move left/right -->
	     		  <DispatchMouseEvent type="mouseDown" target="dataGrid7.itemEditorInstance.comboBox.scroller.horizontalScrollBar.thumb"  localX="3" localY="3"   waitEvent="enterFrame" waitTarget="stage" />
	     		  <DispatchMouseEvent type="mouseMove" buttonDown="true" localX="5" localY="10" target="dataGrid7.itemEditorInstance.comboBox.scroller.horizontalScrollBar.track"  waitEvent="enterFrame" waitTarget="stage"  />
	     		  <DispatchMouseEvent type="mouseMove" buttonDown="true" localX="50" localY="10" target="dataGrid7.itemEditorInstance.comboBox.scroller.horizontalScrollBar.track"  waitEvent="enterFrame" waitTarget="stage"  />
	     		  <DispatchMouseEvent type="mouseUp" target="dataGrid7.itemEditorInstance.comboBox.scroller.horizontalScrollBar.thumb"  localX="50" localY="3"  waitEvent="enterFrame" waitTarget="stage" />
	     
	     		  <DispatchMouseClickEvent target="dataGrid7.itemEditorInstance.comboBox.dropDown" localX="50" localY="10" />
	     		  <WaitForEvent target="stage" eventName="enterFrame" numExpectedEvents="1"/>
	     		  <AssertMethodValue method="value=FlexGlobals.topLevelApplication.dataGrid7.dataProvider.getItemAt(5).state" value="Alaska"/>
	     	       </body>
	   </TestCase> 	   
    </testCases>
</UnitTester><|MERGE_RESOLUTION|>--- conflicted
+++ resolved
@@ -1258,27 +1258,6 @@
 		 
 	        </body>
 	   </TestCase>
-<<<<<<< HEAD
-	 <TestCase testID="Mirroring_rtl_test1" keywords="[DataGrid, Mirroring]" description="verify mirroring layout=rtl, datagrid displays as expected">
-	       <setup>
-		  <ResetComponent target="dataGrid2" className="components.DataGrid_editable_comp1" waitEvent="updateComplete"/> 
-		  <SetProperty target="dataGrid2" propertyName="dataProvider" valueExpression="value=FlexGlobals.topLevelApplication.dataGrid2.dp2" waitEvent="enterFrame" waitTarget="stage" />
-		  <SetProperty target="dataGrid2" propertyName="height" value="200" waitEvent="updateComplete" waitTarget="dataGrid2" />
-		  <SetProperty target="dataGrid2" propertyName="width" value="450" waitEvent="updateComplete" waitTarget="dataGrid2" />
-	       </setup>
-	       <body>  
-	       	  <SetStyle target="dataGrid2" styleName="layoutDirection" value="rtl" waitEvent="updateComplete" waitTarget="dataGrid2" />
-		  <SetStyle target="dataGrid2" styleName="direction" value="rtl" waitEvent="updateComplete" waitTarget="dataGrid2" />
-		  <CompareBitmap url="../Properties/baselines/$testID_rtl.png" numColorVariances="20" maxColorVariance="20" target="dataGrid2"/>
-		  <!-- check sort indicator -->
-		  <DispatchMouseClickEvent target="dataGrid2.columnHeaderGroup" localX="100" localY="10" waitEvent="click" waitTarget="dataGrid2"/>
-		  <WaitForEvent target="stage" eventName="enterFrame" numExpectedEvents="2"/>
-		  <AssertMethodValue method="value=FlexGlobals.topLevelApplication.dataGrid2.setSelectedCell(0,0)" value="true"/>
-			<WaitForLayoutManager />
-		  <CompareBitmap url="../Properties/baselines/$testID_sort_selection.png" numColorVariances="20" maxColorVariance="20" target="dataGrid2"/>
-	      </body>
-	   </TestCase>  
-=======
 	   
     <TestCase testID="Mirroring_rtl_test1" keywords="[DataGrid, Mirroring]" description="verify mirroring layout=rtl, datagrid displays as expected">
         <setup>
@@ -1300,7 +1279,6 @@
             <CompareBitmap url="../Properties/baselines/$testID_sort_selection.png" numColorVariances="20" maxColorVariance="20" target="dataGrid2"/>
         </body>
     </TestCase>  
->>>>>>> 97bedf75
 	  
     <TestCase testID="Mirroring_rtl_editor_test1" keywords="[DataGrid, Mirroring]" description="verify mirroring layout=rtl, datagrid displays editors as expected">
         <setup>
