<?xml version="1.0" encoding="utf-8"?>
<!--

  Licensed to the Apache Software Foundation (ASF) under one or more
  contributor license agreements.  See the NOTICE file distributed with
  this work for additional information regarding copyright ownership.
  The ASF licenses this file to You under the Apache License, Version 2.0
  (the "License"); you may not use this file except in compliance with
  the License.  You may obtain a copy of the License at

      http://www.apache.org/licenses/LICENSE-2.0

  Unless required by applicable law or agreed to in writing, software
  distributed under the License is distributed on an "AS IS" BASIS,
  WITHOUT WARRANTIES OR CONDITIONS OF ANY KIND, either express or implied.
  See the License for the specific language governing permissions and
  limitations under the License.

-->
<UnitTester testDir="gumbo/components/DataGrid/Properties/"
    xmlns:fx="http://ns.adobe.com/mxml/2009" 
    xmlns:mx="library://ns.adobe.com/flex/mx" 
    xmlns:s="library://ns.adobe.com/flex/spark"
    xmlns="*"
    testSWF="DataGrid_basic.mxml">

    <!-- this set of lines form a template that must be in each unit test -->
    <fx:Script>
        <![CDATA[
        public static function init(o:DisplayObject):void
        {
        }
        ]]>
    </fx:Script>

    <fx:Metadata>
        <![CDATA[
            [Mixin]
        ]]>
    </fx:Metadata>
    <!-- end of set of lines that must be in each unit test -->
    
    <fx:Script>
        <![CDATA[
            {
                import mx.core.FlexGlobals;
            }
        ]]>
    </fx:Script>    

    <testCases>

		<TestCase testID="DataGrid_Properties_col1VisibleFalse" keywords="[DataGrid, Property, column, visible]" description="Test the width and appearance of the DataGrid when column visibility is set to false and true">			
			<setup>
				<ResetComponent target="myComp1" className="components.basicDG" waitEvent="updateComplete" />
				<WaitForLayoutManager/>				
			</setup>
			<body>				
				<AssertPropertyValue target="myComp1.dataGrid1" propertyName="width" value="250"/>
				<SetProperty target="myComp1.c1_1" propertyName="visible" value="false" waitEvent="enterFrame" waitTarget="stage"/>
<<<<<<< HEAD
				<CompareBitmap target="myComp1.dataGrid1" url="../Properties/Baselines/$testID_1.png" numColorVariances="15" ignoreMaxColorVariance="true"/>
				<AssertPropertyValue target="myComp1.dataGrid1" propertyName="width" value="250"/>
				<SetProperty target="myComp1.c1_1" propertyName="visible" value="true" waitEvent="enterFrame" waitTarget="stage"/>
				<CompareBitmap target="myComp1.dataGrid1" url="../Properties/Baselines/$testID_2.png" numColorVariances="15" ignoreMaxColorVariance="true"/>
=======
				<!--CompareBitmap target="myComp1.dataGrid1" url="../Properties/Baselines/$testID_1.png" numColorVariances="15" ignoreMaxColorVariance="true"/-->
				
				<AssertPropertyValue target="myComp1.dataGrid1" propertyName="width" value="212"/>
				<SetProperty target="myComp1.c1_1" propertyName="visible" value="true" waitEvent="enterFrame" waitTarget="stage"/>
				<!--CompareBitmap target="myComp1.dataGrid1" url="../Properties/Baselines/$testID_2.png" numColorVariances="15" ignoreMaxColorVariance="true"/-->
				
>>>>>>> 97bedf75
				<AssertPropertyValue target="myComp1.dataGrid1" propertyName="width" value="250"/>
			</body>
		</TestCase>
		
		<TestCase testID="DataGrid_Properties_col1col2VisibleFalse" keywords="[DataGrid, Property, column, visible]" description="Test the width and appears of the DataGrid when two columns have their visibility set to false">			
			<setup>
				<ResetComponent target="myComp1" className="components.basicDG" waitEvent="updateComplete" />
				<WaitForLayoutManager/>				
			</setup>
			<body>				
				<AssertPropertyValue target="myComp1.dataGrid1" propertyName="width" value="250"/>
<<<<<<< HEAD
=======
                
                <!-- column 1 is 38 and column 2 is 46 -->
>>>>>>> 97bedf75
				<SetProperty target="myComp1.c1_1" propertyName="visible" value="false" waitEvent="enterFrame" waitTarget="stage"/>
				<AssertPropertyValue target="myComp1.dataGrid1" propertyName="width" value="212"/>
				
				<SetProperty target="myComp1.c1_2" propertyName="visible" value="false" waitEvent="enterFrame" waitTarget="stage"/>
				<AssertPropertyValue target="myComp1.dataGrid1" propertyName="width" value="166"/>

				<CompareBitmap target="myComp1.dataGrid1" url="../Properties/Baselines/$testID.png" numColorVariances="15" ignoreMaxColorVariance="true"/>
<<<<<<< HEAD
				<AssertPropertyValue target="myComp1.dataGrid1" propertyName="width" value="250"/>
=======
>>>>>>> 97bedf75
			</body>
		</TestCase>		

		<TestCase testID="DataGrid_Properties_colResizeVisibleFalse" keywords="[DataGrid, Property, column, visible]" description="Test changing the width of a column at runtime and ensure it is preserved after visibility is toggled">			
			<setup>
				<ResetComponent target="myComp1" className="components.basicDG" waitEvent="updateComplete" />
				<WaitForLayoutManager/>			
			</setup>
			<body>				
				<AssertPropertyValue target="myComp1.dataGrid1" propertyName="width" value="250"/>
				<AssertMethodValue method="value=FlexGlobals.topLevelApplication.myComp1.dataGrid1.grid.getColumnBounds(0).width" value="38"/>
<<<<<<< HEAD
				<SetProperty target="myComp1.c1_1" propertyName="width" value="100" waitEvent="enterFrame" waitTarget="stage"/>
				<AssertPropertyValue target="myComp1.dataGrid1" propertyName="width" value="312"/>
=======
				
				<SetProperty target="myComp1.c1_1" propertyName="width" value="100" waitEvent="enterFrame" waitTarget="stage"/>				
>>>>>>> 97bedf75
				<AssertMethodValue method="value=FlexGlobals.topLevelApplication.myComp1.dataGrid1.grid.getColumnBounds(0).width" value="100"/>
				<AssertPropertyValue target="myComp1.dataGrid1" propertyName="width" value="312"/>

				<SetProperty target="myComp1.c1_1" propertyName="visible" value="false" waitEvent="enterFrame" waitTarget="stage"/>
<<<<<<< HEAD
				<AssertPropertyValue target="myComp1.dataGrid1" propertyName="width" value="312"/>
=======
				<AssertPropertyValue target="myComp1.dataGrid1" propertyName="width" value="212"/>
				
>>>>>>> 97bedf75
				<SetProperty target="myComp1.c1_1" propertyName="visible" value="true" waitEvent="enterFrame" waitTarget="stage"/>
				<AssertPropertyValue target="myComp1.dataGrid1" propertyName="width" value="312"/>
				<AssertMethodValue method="value=FlexGlobals.topLevelApplication.myComp1.dataGrid1.grid.getColumnBounds(0).width" value="100"/>
			</body>
		</TestCase>	

		<TestCase testID="DataGrid_Properties_colResizeVisibleFalse2" keywords="[DataGrid, Property, column, visible]" description="Test setting the width of a non-visible column on DataGrid">			
			<setup>
				<ResetComponent target="myComp1" className="components.basicDG" waitEvent="updateComplete" />
				<WaitForLayoutManager/>			
			</setup>
			<body>				
				<AssertPropertyValue target="myComp1.dataGrid1" propertyName="width" value="250"/>
				<AssertMethodValue method="value=FlexGlobals.topLevelApplication.myComp1.dataGrid1.grid.getColumnBounds(0).width" value="38"/>
<<<<<<< HEAD
				<SetProperty target="myComp1.c1_1" propertyName="visible" value="false" waitEvent="enterFrame" waitTarget="stage"/>
				<SetProperty target="myComp1.c1_1" propertyName="width" value="100" waitEvent="enterFrame" waitTarget="stage"/>
				<AssertMethodValue method="value=FlexGlobals.topLevelApplication.myComp1.dataGrid1.grid.getColumnBounds(0).width" value="0"/>								
				<AssertPropertyValue target="myComp1.dataGrid1" propertyName="width" value="250"/>								
=======
				
				<SetProperty target="myComp1.c1_1" propertyName="visible" value="false" waitEvent="enterFrame" waitTarget="stage"/>
				<SetProperty target="myComp1.c1_1" propertyName="width" value="100" waitEvent="enterFrame" waitTarget="stage"/>
				<AssertMethodValue method="value=FlexGlobals.topLevelApplication.myComp1.dataGrid1.grid.getColumnBounds(0).width" value="0"/>								
				<AssertPropertyValue target="myComp1.dataGrid1" propertyName="width" value="212"/>
												
>>>>>>> 97bedf75
				<SetProperty target="myComp1.c1_1" propertyName="visible" value="true" waitEvent="enterFrame" waitTarget="stage"/>						
				<AssertPropertyValue target="myComp1.dataGrid1" propertyName="width" value="312"/>				
				<AssertMethodValue method="value=FlexGlobals.topLevelApplication.myComp1.dataGrid1.grid.getColumnBounds(0).width" value="100"/>				
			</body>
		</TestCase>	

		<TestCase testID="DataGrid_Properties_dgExpWidthVisibleFalseTrue" keywords="[DataGrid, Property, column, visible]" description="Test how the width of an explicitly sized DataGrid and its columns are affected by toggling visibility">			
			<setup>
				<ResetComponent target="myComp1" className="components.basicDG" waitEvent="updateComplete" />
				<WaitForEvent target="stage" eventName="enterFrame" numExpectedEvents="2"/>		
				<SetProperty target="myComp1.dataGrid1" propertyName="width" value="350" waitEvent="enterFrame" waitTarget="stage"/>
			</setup>
			<body>				
				<AssertPropertyValue target="myComp1.dataGrid1" propertyName="width" value="350"/>
				<AssertMethodValue method="value=FlexGlobals.topLevelApplication.myComp1.dataGrid1.grid.getColumnBounds(0).width" value="55"/>
				<AssertMethodValue method="value=FlexGlobals.topLevelApplication.myComp1.dataGrid1.grid.getColumnBounds(1).width" value="63"/>
				<AssertMethodValue method="value=FlexGlobals.topLevelApplication.myComp1.dataGrid1.grid.getColumnBounds(2).width" value="62"/>
				<AssertMethodValue method="value=FlexGlobals.topLevelApplication.myComp1.dataGrid1.grid.getColumnBounds(3).width" value="49"/>
				<AssertMethodValue method="value=FlexGlobals.topLevelApplication.myComp1.dataGrid1.grid.getColumnBounds(4).width" value="61"/>
				<AssertMethodValue method="value=FlexGlobals.topLevelApplication.myComp1.dataGrid1.grid.getColumnBounds(5).width" value="44"/>				
				<SetProperty target="myComp1.c1_1" propertyName="visible" value="false" waitEvent="enterFrame" waitTarget="stage"/>
				<AssertPropertyValue target="myComp1.dataGrid1" propertyName="width" value="350"/>
				<AssertMethodValue method="value=FlexGlobals.topLevelApplication.myComp1.dataGrid1.grid.getColumnBounds(0).width" value="0"/>
				<AssertMethodValue method="value=FlexGlobals.topLevelApplication.myComp1.dataGrid1.grid.getColumnBounds(1).width" value="74"/>
				<AssertMethodValue method="value=FlexGlobals.topLevelApplication.myComp1.dataGrid1.grid.getColumnBounds(2).width" value="73"/>
				<AssertMethodValue method="value=FlexGlobals.topLevelApplication.myComp1.dataGrid1.grid.getColumnBounds(3).width" value="60"/>
				<AssertMethodValue method="value=FlexGlobals.topLevelApplication.myComp1.dataGrid1.grid.getColumnBounds(4).width" value="72"/>
				<AssertMethodValue method="value=FlexGlobals.topLevelApplication.myComp1.dataGrid1.grid.getColumnBounds(5).width" value="55"/>								
				<SetProperty target="myComp1.c1_1" propertyName="visible" value="true" waitEvent="enterFrame" waitTarget="stage"/>				
				<AssertPropertyValue target="myComp1.dataGrid1" propertyName="width" value="350"/>
				<AssertMethodValue method="value=FlexGlobals.topLevelApplication.myComp1.dataGrid1.grid.getColumnBounds(0).width" value="55"/>
				<AssertMethodValue method="value=FlexGlobals.topLevelApplication.myComp1.dataGrid1.grid.getColumnBounds(1).width" value="63"/>
				<AssertMethodValue method="value=FlexGlobals.topLevelApplication.myComp1.dataGrid1.grid.getColumnBounds(2).width" value="62"/>
				<AssertMethodValue method="value=FlexGlobals.topLevelApplication.myComp1.dataGrid1.grid.getColumnBounds(3).width" value="49"/>
				<AssertMethodValue method="value=FlexGlobals.topLevelApplication.myComp1.dataGrid1.grid.getColumnBounds(4).width" value="61"/>
				<AssertMethodValue method="value=FlexGlobals.topLevelApplication.myComp1.dataGrid1.grid.getColumnBounds(5).width" value="44"/>					
			</body>
		</TestCase>	

		<TestCase testID="DataGrid_Properties_col1VisibleFalseSetDgWidth" keywords="[DataGrid, Property, column, visible]" description="Test setting an explicit width on DataGrid while a column is not visible">			
			<setup>
				<ResetComponent target="myComp1" className="components.basicDG" waitEvent="updateComplete" />
				<WaitForEvent target="stage" eventName="enterFrame" numExpectedEvents="2"/>						
			</setup>
			<body>				
				<AssertPropertyValue target="myComp1.dataGrid1" propertyName="width" value="250"/>
				<AssertMethodValue method="value=FlexGlobals.topLevelApplication.myComp1.dataGrid1.grid.getColumnBounds(0).width" value="38"/>
				<AssertMethodValue method="value=FlexGlobals.topLevelApplication.myComp1.dataGrid1.grid.getColumnBounds(1).width" value="46"/>
				<AssertMethodValue method="value=FlexGlobals.topLevelApplication.myComp1.dataGrid1.grid.getColumnBounds(2).width" value="45"/>
				<AssertMethodValue method="value=FlexGlobals.topLevelApplication.myComp1.dataGrid1.grid.getColumnBounds(3).width" value="32"/>
				<AssertMethodValue method="value=FlexGlobals.topLevelApplication.myComp1.dataGrid1.grid.getColumnBounds(4).width" value="44"/>
				<AssertMethodValue method="value=FlexGlobals.topLevelApplication.myComp1.dataGrid1.grid.getColumnBounds(5).width" value="29"/>								
				<SetProperty target="myComp1.c1_1" propertyName="visible" value="false" waitEvent="enterFrame" waitTarget="stage"/>
				<SetProperty target="myComp1.dataGrid1" propertyName="width" value="400" waitEvent="enterFrame" waitTarget="stage"/>				
				<AssertPropertyValue target="myComp1.dataGrid1" propertyName="width" value="400"/>
				<AssertMethodValue method="value=FlexGlobals.topLevelApplication.myComp1.dataGrid1.grid.getColumnBounds(0).width" value="0"/>
				<AssertMethodValue method="value=FlexGlobals.topLevelApplication.myComp1.dataGrid1.grid.getColumnBounds(1).width" value="84"/>
				<AssertMethodValue method="value=FlexGlobals.topLevelApplication.myComp1.dataGrid1.grid.getColumnBounds(2).width" value="83"/>
				<AssertMethodValue method="value=FlexGlobals.topLevelApplication.myComp1.dataGrid1.grid.getColumnBounds(3).width" value="70"/>
				<AssertMethodValue method="value=FlexGlobals.topLevelApplication.myComp1.dataGrid1.grid.getColumnBounds(4).width" value="82"/>
				<AssertMethodValue method="value=FlexGlobals.topLevelApplication.myComp1.dataGrid1.grid.getColumnBounds(5).width" value="65"/>												
				<SetProperty target="myComp1.c1_1" propertyName="visible" value="true" waitEvent="enterFrame" waitTarget="stage"/>
				<SetProperty target="myComp1.dataGrid1" propertyName="width" value="400" waitEvent="enterFrame" waitTarget="stage"/>							
				<AssertPropertyValue target="myComp1.dataGrid1" propertyName="width" value="400"/>
				<AssertMethodValue method="value=FlexGlobals.topLevelApplication.myComp1.dataGrid1.grid.getColumnBounds(0).width" value="63"/>
				<AssertMethodValue method="value=FlexGlobals.topLevelApplication.myComp1.dataGrid1.grid.getColumnBounds(1).width" value="71"/>
				<AssertMethodValue method="value=FlexGlobals.topLevelApplication.myComp1.dataGrid1.grid.getColumnBounds(2).width" value="70"/>
				<AssertMethodValue method="value=FlexGlobals.topLevelApplication.myComp1.dataGrid1.grid.getColumnBounds(3).width" value="57"/>
				<AssertMethodValue method="value=FlexGlobals.topLevelApplication.myComp1.dataGrid1.grid.getColumnBounds(4).width" value="69"/>
				<AssertMethodValue method="value=FlexGlobals.topLevelApplication.myComp1.dataGrid1.grid.getColumnBounds(5).width" value="54"/>						
			</body>
		</TestCase>	
	
		<TestCase testID="DataGrid_Properties_twoColVisibleFalseSetDgWidth" keywords="[DataGrid, Property, column, visible]" description="Test setting an explicit width on DataGrid while two columns are not visible">			
			<setup>
				<ResetComponent target="myComp1" className="components.basicDG" waitEvent="updateComplete" />
				<WaitForEvent target="stage" eventName="enterFrame" numExpectedEvents="2"/>						
			</setup>
			<body>				
				<AssertPropertyValue target="myComp1.dataGrid1" propertyName="width" value="250"/>
				<AssertMethodValue method="value=FlexGlobals.topLevelApplication.myComp1.dataGrid1.grid.getColumnBounds(0).width" value="38"/>
				<AssertMethodValue method="value=FlexGlobals.topLevelApplication.myComp1.dataGrid1.grid.getColumnBounds(1).width" value="46"/>
				<AssertMethodValue method="value=FlexGlobals.topLevelApplication.myComp1.dataGrid1.grid.getColumnBounds(2).width" value="45"/>
				<AssertMethodValue method="value=FlexGlobals.topLevelApplication.myComp1.dataGrid1.grid.getColumnBounds(3).width" value="32"/>
				<AssertMethodValue method="value=FlexGlobals.topLevelApplication.myComp1.dataGrid1.grid.getColumnBounds(4).width" value="44"/>
				<AssertMethodValue method="value=FlexGlobals.topLevelApplication.myComp1.dataGrid1.grid.getColumnBounds(5).width" value="29"/>								
				<SetProperty target="myComp1.c1_3" propertyName="visible" value="false" waitEvent="enterFrame" waitTarget="stage"/>
				<SetProperty target="myComp1.c1_5" propertyName="visible" value="false" waitEvent="enterFrame" waitTarget="stage"/>				
				<SetProperty target="myComp1.dataGrid1" propertyName="width" value="375" waitEvent="enterFrame" waitTarget="stage"/>				
				<AssertPropertyValue target="myComp1.dataGrid1" propertyName="width" value="375"/>
				<AssertMethodValue method="value=FlexGlobals.topLevelApplication.myComp1.dataGrid1.grid.getColumnBounds(0).width" value="92"/>
				<AssertMethodValue method="value=FlexGlobals.topLevelApplication.myComp1.dataGrid1.grid.getColumnBounds(1).width" value="100"/>
				<AssertMethodValue method="value=FlexGlobals.topLevelApplication.myComp1.dataGrid1.grid.getColumnBounds(2).width" value="0"/>
				<AssertMethodValue method="value=FlexGlobals.topLevelApplication.myComp1.dataGrid1.grid.getColumnBounds(3).width" value="86"/>
				<AssertMethodValue method="value=FlexGlobals.topLevelApplication.myComp1.dataGrid1.grid.getColumnBounds(4).width" value="0"/>
				<AssertMethodValue method="value=FlexGlobals.topLevelApplication.myComp1.dataGrid1.grid.getColumnBounds(5).width" value="81"/>																
				<SetProperty target="myComp1.c1_3" propertyName="visible" value="true" waitEvent="enterFrame" waitTarget="stage"/>
				<SetProperty target="myComp1.c1_5" propertyName="visible" value="true" waitEvent="enterFrame" waitTarget="stage"/>				
				<AssertPropertyValue target="myComp1.dataGrid1" propertyName="width" value="375"/>
				<AssertMethodValue method="value=FlexGlobals.topLevelApplication.myComp1.dataGrid1.grid.getColumnBounds(0).width" value="59"/>
				<AssertMethodValue method="value=FlexGlobals.topLevelApplication.myComp1.dataGrid1.grid.getColumnBounds(1).width" value="67"/>
				<AssertMethodValue method="value=FlexGlobals.topLevelApplication.myComp1.dataGrid1.grid.getColumnBounds(2).width" value="66"/>
				<AssertMethodValue method="value=FlexGlobals.topLevelApplication.myComp1.dataGrid1.grid.getColumnBounds(3).width" value="53"/>
				<AssertMethodValue method="value=FlexGlobals.topLevelApplication.myComp1.dataGrid1.grid.getColumnBounds(4).width" value="65"/>
				<AssertMethodValue method="value=FlexGlobals.topLevelApplication.myComp1.dataGrid1.grid.getColumnBounds(5).width" value="49"/>						
			</body>
		</TestCase>			

		<TestCase testID="DataGrid_Properties_col1VisibleFalseDataChange" keywords="[DataGrid, Property, column, visible]" description="Test changing the data in a cell of a non-visible column of the DataGrid">			
			<setup>
				<ResetComponent target="myComp1" className="components.basicDG" waitEvent="updateComplete" />
				<WaitForEvent target="stage" eventName="enterFrame" numExpectedEvents="2"/>				
			</setup>
			<body>			
				<AssertMethodValue method="value=FlexGlobals.topLevelApplication.myComp1.dataGrid1.grid.getColumnBounds(0).width" value="38"/>
				<SetProperty target="myComp1.c1_1" propertyName="visible" value="false" waitEvent="enterFrame" waitTarget="stage"/>				
				<RunCode code="FlexGlobals.topLevelApplication.myComp1.dp1.getItemAt(0,0).country='USAAAAAAAAAAAAAAAAAAAAAAAAAAAAAX'" waitEvent="enterFrame" waitTarget="stage"/>
				<RunCode code="FlexGlobals.topLevelApplication.myComp1.dp1.refresh()" waitEvent="enterFrame" waitTarget="stage"/>
				<SetProperty target="myComp1.c1_1" propertyName="visible" value="true" waitEvent="enterFrame" waitTarget="stage"/>
				<AssertMethodValue method="value=FlexGlobals.topLevelApplication.myComp1.dataGrid1.grid.getColumnBounds(0).width" value="257"/>
				<CompareBitmap target="myComp1.dataGrid1" url="../Properties/Baselines/$testID.png" numColorVariances="15" ignoreMaxColorVariance="true"/>				
			</body>
		</TestCase>

		<TestCase testID="DataGrid_Properties_col1VisibleTrueDataChangeVariableRowHeight" keywords="[DataGrid, Property, column, visible]" description="Test changing the data in a non-visible column, with variableRowHeight=true, such that rowHeight should increase">			
			<setup>
				<ResetComponent target="myComp1" className="components.basicDG" waitEvent="updateComplete" />
				<WaitForEvent target="stage" eventName="enterFrame" numExpectedEvents="2"/>				
				<SetProperty target="myComp1.dataGrid1" propertyName="variableRowHeight" value="true" waitEvent="enterFrame" waitTarget="stage"/>
			</setup>
			<body>	
				<AssertPropertyValue target="myComp1.dataGrid1" propertyName="variableRowHeight" value="true"/>
				<AssertMethodValue method="value=FlexGlobals.topLevelApplication.myComp1.dataGrid1.grid.getColumnBounds(0).width" value="38"/>
				<AssertMethodValue method="value=FlexGlobals.topLevelApplication.myComp1.dataGrid1.grid.getRowBounds(2).height" value="43"/>
				<SetProperty target="myComp1.c1_1" propertyName="visible" value="false" waitEvent="enterFrame" waitTarget="stage"/>			
				<AssertMethodValue method="value=FlexGlobals.topLevelApplication.myComp1.dataGrid1.grid.getColumnBounds(0).width" value="0"/>
				<AssertMethodValue method="value=FlexGlobals.topLevelApplication.myComp1.dataGrid1.grid.getRowBounds(2).height" value="43"/>
				<RunCode code="FlexGlobals.topLevelApplication.myComp1.dp1.getItemAt(2,0).country='USAAAAAAAAAAAAAAAAAAAAAAAAAAAAAX'" waitEvent="enterFrame" waitTarget="stage"/>								
				<RunCode code="FlexGlobals.topLevelApplication.myComp1.dp1.refresh()" waitEvent="enterFrame" waitTarget="stage"/>
				<AssertMethodValue method="value=FlexGlobals.topLevelApplication.myComp1.dataGrid1.grid.getColumnBounds(0).width" value="0"/>
				<AssertMethodValue method="value=FlexGlobals.topLevelApplication.myComp1.dataGrid1.grid.getRowBounds(2).height" value="43"/>
				<SetProperty target="myComp1.c1_1" propertyName="visible" value="true" waitEvent="enterFrame" waitTarget="stage"/>				
				<AssertMethodValue method="value=FlexGlobals.topLevelApplication.myComp1.dataGrid1.grid.getColumnBounds(0).width" value="38"/>
				<AssertMethodValue method="value=FlexGlobals.topLevelApplication.myComp1.dataGrid1.grid.getRowBounds(2).height" value="196"/>						
			</body>
		</TestCase>
	
		<TestCase testID="DataGrid_Properties_col1VisibleFalseDataChangeVariableRowHeight" keywords="[DataGrid, Property, column, visible]" description="Test changing the data in a non-visible column, with variableRowHeight=true, such that rowHeight should decrease">			
			<setup>
				<ResetComponent target="myComp1" className="components.basicDG" waitEvent="updateComplete" />
				<WaitForEvent target="stage" eventName="enterFrame" numExpectedEvents="2"/>				
				<SetProperty target="myComp1.dataGrid1" propertyName="variableRowHeight" value="true" waitEvent="enterFrame" waitTarget="stage"/>
			</setup>
			<body>	
				<AssertPropertyValue target="myComp1.dataGrid1" propertyName="variableRowHeight" value="true"/>
				<AssertMethodValue method="value=FlexGlobals.topLevelApplication.myComp1.dataGrid1.grid.getColumnBounds(0).width" value="38"/>
				<AssertMethodValue method="value=FlexGlobals.topLevelApplication.myComp1.dataGrid1.grid.getRowBounds(2).height" value="43"/>								
				<RunCode code="FlexGlobals.topLevelApplication.myComp1.dp1.getItemAt(2,0).country='USAAAAAAAAAAAAAAAAAAAAAAAAAAAAAX'" waitEvent="enterFrame" waitTarget="stage"/>								
				<RunCode code="FlexGlobals.topLevelApplication.myComp1.dp1.refresh()" waitEvent="enterFrame" waitTarget="stage"/>
				<AssertMethodValue method="value=FlexGlobals.topLevelApplication.myComp1.dataGrid1.grid.getColumnBounds(0).width" value="38"/>
				<AssertMethodValue method="value=FlexGlobals.topLevelApplication.myComp1.dataGrid1.grid.getRowBounds(2).height" value="196"/>
				<SetProperty target="myComp1.c1_1" propertyName="visible" value="false" waitEvent="enterFrame" waitTarget="stage"/>				
				<RunCode code="FlexGlobals.topLevelApplication.myComp1.dp1.getItemAt(2,0).country='USA'" waitEvent="enterFrame" waitTarget="stage"/>								
				<RunCode code="FlexGlobals.topLevelApplication.myComp1.dp1.refresh()" waitEvent="enterFrame" waitTarget="stage"/>
				<SetProperty target="myComp1.c1_1" propertyName="visible" value="true" waitEvent="enterFrame" waitTarget="stage"/>				
				<AssertMethodValue method="value=FlexGlobals.topLevelApplication.myComp1.dataGrid1.grid.getColumnBounds(0).width" value="38"/>
				<AssertMethodValue method="value=FlexGlobals.topLevelApplication.myComp1.dataGrid1.grid.getRowBounds(2).height" value="43"/>								
			</body>
		</TestCase>		

		<TestCase testID="DataGrid_Properties_selectedRowVisibleChange" keywords="[DataGrid, Property, column, visible]" description="Test how row selection persists when column visibility is toggled on DataGrid">			
			<setup>
				<ResetComponent target="myComp1" className="components.basicDG" waitEvent="updateComplete" />
				<WaitForEvent target="stage" eventName="enterFrame" numExpectedEvents="2"/>								
			</setup>
			<body>	
				<DispatchMouseClickEvent target="myComp1.dataGrid1" localX="50" localY="51" waitEvent="click"/>
				<SetProperty target="myComp1.c1_1" propertyName="visible" value="false" waitEvent="enterFrame" waitTarget="stage"/>				
				<AssertMethodValue method="value=FlexGlobals.topLevelApplication.myComp1.dataGrid1.selectionContainsIndex(1)" value="true"/>
				<SetProperty target="myComp1.c1_1" propertyName="visible" value="true" waitEvent="enterFrame" waitTarget="stage"/>				
				<AssertMethodValue method="value=FlexGlobals.topLevelApplication.myComp1.dataGrid1.selectionContainsIndex(1)" value="true"/>
			</body>
		</TestCase>		

		<TestCase testID="DataGrid_Properties_selectedCellVisibleChange" keywords="[DataGrid, Property, column, visible]" description="Test how single cell selection persists when column visibility is toggled on DataGrid">			
			<setup>
				<ResetComponent target="myComp1" className="components.basicDG" waitEvent="updateComplete" />
				<WaitForEvent target="stage" eventName="enterFrame" numExpectedEvents="2"/>								
				<SetProperty target="myComp1.dataGrid1" propertyName="selectionMode" value="singleCell" waitEvent="enterFrame" waitTarget="stage"/>
			</setup>
			<body>	
				<DispatchMouseClickEvent target="myComp1.dataGrid1" localX="20" localY="51" waitEvent="click"/>				
				<SetProperty target="myComp1.c1_1" propertyName="visible" value="false" waitEvent="enterFrame" waitTarget="stage"/>								
				<AssertMethodValue method="value=FlexGlobals.topLevelApplication.myComp1.dataGrid1.selectionContainsCell(1,0)" value="true"/>
				<SetProperty target="myComp1.c1_1" propertyName="visible" value="true" waitEvent="enterFrame" waitTarget="stage"/>				
				<AssertMethodValue method="value=FlexGlobals.topLevelApplication.myComp1.dataGrid1.selectionContainsCell(1,0)" value="true"/>
			</body>
		</TestCase>	
				
    </testCases>
</UnitTester><|MERGE_RESOLUTION|>--- conflicted
+++ resolved
@@ -58,19 +58,12 @@
 			<body>				
 				<AssertPropertyValue target="myComp1.dataGrid1" propertyName="width" value="250"/>
 				<SetProperty target="myComp1.c1_1" propertyName="visible" value="false" waitEvent="enterFrame" waitTarget="stage"/>
-<<<<<<< HEAD
-				<CompareBitmap target="myComp1.dataGrid1" url="../Properties/Baselines/$testID_1.png" numColorVariances="15" ignoreMaxColorVariance="true"/>
-				<AssertPropertyValue target="myComp1.dataGrid1" propertyName="width" value="250"/>
-				<SetProperty target="myComp1.c1_1" propertyName="visible" value="true" waitEvent="enterFrame" waitTarget="stage"/>
-				<CompareBitmap target="myComp1.dataGrid1" url="../Properties/Baselines/$testID_2.png" numColorVariances="15" ignoreMaxColorVariance="true"/>
-=======
 				<!--CompareBitmap target="myComp1.dataGrid1" url="../Properties/Baselines/$testID_1.png" numColorVariances="15" ignoreMaxColorVariance="true"/-->
 				
 				<AssertPropertyValue target="myComp1.dataGrid1" propertyName="width" value="212"/>
 				<SetProperty target="myComp1.c1_1" propertyName="visible" value="true" waitEvent="enterFrame" waitTarget="stage"/>
 				<!--CompareBitmap target="myComp1.dataGrid1" url="../Properties/Baselines/$testID_2.png" numColorVariances="15" ignoreMaxColorVariance="true"/-->
 				
->>>>>>> 97bedf75
 				<AssertPropertyValue target="myComp1.dataGrid1" propertyName="width" value="250"/>
 			</body>
 		</TestCase>
@@ -82,11 +75,8 @@
 			</setup>
 			<body>				
 				<AssertPropertyValue target="myComp1.dataGrid1" propertyName="width" value="250"/>
-<<<<<<< HEAD
-=======
                 
                 <!-- column 1 is 38 and column 2 is 46 -->
->>>>>>> 97bedf75
 				<SetProperty target="myComp1.c1_1" propertyName="visible" value="false" waitEvent="enterFrame" waitTarget="stage"/>
 				<AssertPropertyValue target="myComp1.dataGrid1" propertyName="width" value="212"/>
 				
@@ -94,10 +84,6 @@
 				<AssertPropertyValue target="myComp1.dataGrid1" propertyName="width" value="166"/>
 
 				<CompareBitmap target="myComp1.dataGrid1" url="../Properties/Baselines/$testID.png" numColorVariances="15" ignoreMaxColorVariance="true"/>
-<<<<<<< HEAD
-				<AssertPropertyValue target="myComp1.dataGrid1" propertyName="width" value="250"/>
-=======
->>>>>>> 97bedf75
 			</body>
 		</TestCase>		
 
@@ -109,23 +95,14 @@
 			<body>				
 				<AssertPropertyValue target="myComp1.dataGrid1" propertyName="width" value="250"/>
 				<AssertMethodValue method="value=FlexGlobals.topLevelApplication.myComp1.dataGrid1.grid.getColumnBounds(0).width" value="38"/>
-<<<<<<< HEAD
-				<SetProperty target="myComp1.c1_1" propertyName="width" value="100" waitEvent="enterFrame" waitTarget="stage"/>
-				<AssertPropertyValue target="myComp1.dataGrid1" propertyName="width" value="312"/>
-=======
 				
 				<SetProperty target="myComp1.c1_1" propertyName="width" value="100" waitEvent="enterFrame" waitTarget="stage"/>				
->>>>>>> 97bedf75
 				<AssertMethodValue method="value=FlexGlobals.topLevelApplication.myComp1.dataGrid1.grid.getColumnBounds(0).width" value="100"/>
 				<AssertPropertyValue target="myComp1.dataGrid1" propertyName="width" value="312"/>
 
 				<SetProperty target="myComp1.c1_1" propertyName="visible" value="false" waitEvent="enterFrame" waitTarget="stage"/>
-<<<<<<< HEAD
-				<AssertPropertyValue target="myComp1.dataGrid1" propertyName="width" value="312"/>
-=======
 				<AssertPropertyValue target="myComp1.dataGrid1" propertyName="width" value="212"/>
 				
->>>>>>> 97bedf75
 				<SetProperty target="myComp1.c1_1" propertyName="visible" value="true" waitEvent="enterFrame" waitTarget="stage"/>
 				<AssertPropertyValue target="myComp1.dataGrid1" propertyName="width" value="312"/>
 				<AssertMethodValue method="value=FlexGlobals.topLevelApplication.myComp1.dataGrid1.grid.getColumnBounds(0).width" value="100"/>
@@ -140,19 +117,12 @@
 			<body>				
 				<AssertPropertyValue target="myComp1.dataGrid1" propertyName="width" value="250"/>
 				<AssertMethodValue method="value=FlexGlobals.topLevelApplication.myComp1.dataGrid1.grid.getColumnBounds(0).width" value="38"/>
-<<<<<<< HEAD
-				<SetProperty target="myComp1.c1_1" propertyName="visible" value="false" waitEvent="enterFrame" waitTarget="stage"/>
-				<SetProperty target="myComp1.c1_1" propertyName="width" value="100" waitEvent="enterFrame" waitTarget="stage"/>
-				<AssertMethodValue method="value=FlexGlobals.topLevelApplication.myComp1.dataGrid1.grid.getColumnBounds(0).width" value="0"/>								
-				<AssertPropertyValue target="myComp1.dataGrid1" propertyName="width" value="250"/>								
-=======
 				
 				<SetProperty target="myComp1.c1_1" propertyName="visible" value="false" waitEvent="enterFrame" waitTarget="stage"/>
 				<SetProperty target="myComp1.c1_1" propertyName="width" value="100" waitEvent="enterFrame" waitTarget="stage"/>
 				<AssertMethodValue method="value=FlexGlobals.topLevelApplication.myComp1.dataGrid1.grid.getColumnBounds(0).width" value="0"/>								
 				<AssertPropertyValue target="myComp1.dataGrid1" propertyName="width" value="212"/>
 												
->>>>>>> 97bedf75
 				<SetProperty target="myComp1.c1_1" propertyName="visible" value="true" waitEvent="enterFrame" waitTarget="stage"/>						
 				<AssertPropertyValue target="myComp1.dataGrid1" propertyName="width" value="312"/>				
 				<AssertMethodValue method="value=FlexGlobals.topLevelApplication.myComp1.dataGrid1.grid.getColumnBounds(0).width" value="100"/>				
