--- conflicted
+++ resolved
@@ -303,11 +303,7 @@
             <body>
                 <AssertPropertyValue propertyName="width" target="propertiesRoot.button1">
 					<ConditionalValue deviceDensity="160" os="win" value="73"/>
-<<<<<<< HEAD
-					<ConditionalValue deviceDensity="240" os="android" value="108" />
-=======
 					<ConditionalValue deviceDensity="240" os="android" value="115" />
->>>>>>> 97bedf75
 					<ConditionalValue deviceDensity="320" os="win" value="142"/>
 					<ConditionalValue deviceDensity="320" os="ios"  value="144"/>
 					<ConditionalValue deviceDensity="160" os="qnx" value="70"/>
