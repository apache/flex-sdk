--- conflicted
+++ resolved
@@ -54,27 +54,9 @@
                 // We throw an error and exit so there is a single List failure:
                 //      "mobile/components/List/swfs/List.swf  Failed Timed out"
                 // rather than a couple hundred failures.  It keeps the run cleaner.
-<<<<<<< HEAD
-                if (CONFIG::skaha == false){
-                    // adl_extras: -screensize 320x455:320x480 -profile mobileDevice -XscreenDPI 170
-                    // adl_extras: -screensize 640x960:640x960 -profile mobileDevice -XscreenDPI 320
-                    if (FlexGlobals.topLevelApplication.width == 320 || /* upcoming 170 ADL run */
-                         (FlexGlobals.topLevelApplication.width == 640 && (Capabilities.os.indexOf('Win') == 0 || Capabilities.os.indexOf('Mac') == 0) ) || /* upcoming 326 ADL run */
-                        Capabilities.screenDPI == 160 || /* current 160ADL run */
-                        Capabilities.screenDPI == 320  /* current 320 ADL run */ ){
-                        
-                        // quietly fail on all 160 + 320 ADL runs whether they are current or next
-                        var errorString:String = "Error: List tests excluded for 160dpi and 320dpi ADL Mustella runs";
-                        trace(errorString);
-//                        throw new Error(errorString);
-                        NativeApplication.nativeApplication.exit(-1);                        
-                    }
-                }
-=======
                 //
                 // Note the code referenced above has been removed. It runs perfectly fine in the
                 // simulator. Check previous revisions for questions.
->>>>>>> 97bedf75
             }
 
             /**
