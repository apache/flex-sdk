<?xml version="1.0" encoding="utf-8"?>
<!--

  Licensed to the Apache Software Foundation (ASF) under one or more
  contributor license agreements.  See the NOTICE file distributed with
  this work for additional information regarding copyright ownership.
  The ASF licenses this file to You under the Apache License, Version 2.0
  (the "License"); you may not use this file except in compliance with
  the License.  You may obtain a copy of the License at

      http://www.apache.org/licenses/LICENSE-2.0

  Unless required by applicable law or agreed to in writing, software
  distributed under the License is distributed on an "AS IS" BASIS,
  WITHOUT WARRANTIES OR CONDITIONS OF ANY KIND, either express or implied.
  See the License for the specific language governing permissions and
  limitations under the License.

-->
<UnitTester 
    xmlns:fx="http://ns.adobe.com/mxml/2009" 
    xmlns:s="library://ns.adobe.com/flex/spark" 
    xmlns="*" 
	testDir="mobile/components/List/integration/"
    testSWF="ItemSnapping.mxml">
    
    <fx:Script><![CDATA[ public static function init(o:DisplayObject):void { } ]]></fx:Script>
    <fx:Metadata><![CDATA[ [Mixin] ]]></fx:Metadata>
	
	<!--
	ListVertical:
	1. Verify when scrollSnapping mode is set and a list item is clicked to expand, the 3 snapping modes are still respected
	2. Verify that when a drag is performed after an item is expanded, all 3 snapping modes are still respected
	3. Change orientation of the deivce and verify the snapping modes are respected
	4. Snapping modes are respected after a small and large throws on items expanded
	-->
	
    <fx:Script>
        <![CDATA[ 
            import views.*;
			import mx.events.TouchInteractionReason;
			import mx.events.TouchInteractionEvent;
			import mx.core.InteractionMode;
			import spark.components.Scroller;
			import spark.layouts.VerticalLayout;
			import spark.layouts.HorizontalLayout;
			import mx.core.FlexGlobals;
			import comps.snappingTouchEvents;
		
        ]]>
    </fx:Script>
    
    <testCases>
		
		<TestCase testID="ItemSnapping_resize_leading_smallthrow" keywords="[ItemSnapping, list]" description="verifies any drag on a list results in leading edge snapped">
			<bugs>
				<Bug bugID="SDK-31506"/>
			</bugs>		
			<setup>
				<ResetComponent target="navigator" className="comps.QANavigator" waitEvent="viewChangeComplete" timeout="6000" /> 
				<RunCode code="application.doResetOrientation()" waitTarget="stage" waitEvent="orientationChange" /> 
			</setup>
			<body>
				<RunCode code="application.navigator.pushView(views.ListResize)" waitTarget="navigator" waitEvent="viewChangeComplete" timeout="6000"/>
				<SetProperty target="navigator.activeView.itemList" propertyName="scrollSnappingMode" value="leadingEdge"/>
				<SetProperty target="navigator.activeView.itemList" propertyName="selectedIndex" value="2" waitEvent="updateComplete"/>
				<SimulateMouseGesture target="navigator.activeView.itemList" valueExpression="value=application.mouseSequences.throw_small_down" waitTarget="navigator.activeView.itemList" waitEvent="touchInteractionEnd" />
				<AssertMethodValue method="value=(application.navigator.activeView.itemList.layout as VerticalLayout).fractionOfElementInView((application.navigator.activeView.itemList.layout as VerticalLayout).firstIndexInView)" value="1" /> 
				<!-- alternative approach generic for all layouts including tile but does not work due to SDK-31506
				<AssertMethodValue method="value=ItemSnapping.isLeading(application.navigator.activeView.itemList.dataGroup,'vertical')" value="true" /> -->
			</body>
		</TestCase>
		
		<TestCase testID="ItemSnapping_resize_leading_largethrow" keywords="[ItemSnapping, list]" description="verifies any drag on a list results in leading edge snapped">
			<setup>
				<ResetComponent target="navigator" className="comps.QANavigator" waitEvent="viewChangeComplete" timeout="6000" /> 
				<RunCode code="application.doResetOrientation()" waitTarget="stage" waitEvent="orientationChange" /> 
			</setup>
			<body>
				<RunCode code="application.navigator.pushView(views.ListResize)" waitTarget="navigator" waitEvent="viewChangeComplete" timeout="6000"/>
				<SetProperty target="navigator.activeView.itemList" propertyName="scrollSnappingMode" value="leadingEdge" />
				<SetProperty target="navigator.activeView.itemList" propertyName="selectedIndex" value="2" waitEvent="updateComplete"/>
				<SimulateMouseGesture target="navigator.activeView.itemList" valueExpression="value=application.mouseSequences.throw_large_down" waitTarget="navigator.activeView.itemList" waitEvent="touchInteractionEnd" />
				<!-- ensure snapping lands at a complete page ie. verticalscroll position aligns with the starting of first element in view -->
				<AssertMethodValue method="value=(application.navigator.activeView.itemList.layout as VerticalLayout).fractionOfElementInView((application.navigator.activeView.itemList.layout as VerticalLayout).firstIndexInView)" value="1" /> 
				<!-- alternative approach generic for all layouts including tile but does not work due to SDK-31506
				<AssertMethodValue method="value=ItemSnapping.isLeading(application.navigator.activeView.itemList.dataGroup,'vertical')" value="true" /> -->
			</body>
		</TestCase>
		
		<TestCase testID="ItemSnapping_resize_leading_smalldrag" keywords="[ItemSnapping, list]" description="verifies any drag on a list results in leading edge snapped">
			<setup>
				<ResetComponent target="navigator" className="comps.QANavigator" waitEvent="viewChangeComplete" timeout="6000" /> 
				<RunCode code="application.doResetOrientation()" waitTarget="stage" waitEvent="orientationChange" /> 
			</setup>
			<body>
				<RunCode code="application.navigator.pushView(views.ListResize)" waitTarget="navigator" waitEvent="viewChangeComplete" timeout="6000"/>
				<SetProperty target="navigator.activeView.itemList" propertyName="scrollSnappingMode" value="leadingEdge" />
				<SetProperty target="navigator.activeView.itemList" propertyName="selectedIndex" value="2" waitEvent="updateComplete"/>
				<SimulateMouseGesture target="navigator.activeView.itemList" dragXFrom="100" dragXTo="100" dragYFrom="25%" dragYTo="0" waitTarget="navigator.activeView.itemList" waitEvent="touchInteractionEnd" />			
				<!-- ensure snapping lands at a complete page ie. verticalscroll position aligns with the starting of first element in view -->
				<AssertMethodValue method="value=(application.navigator.activeView.itemList.layout as VerticalLayout).fractionOfElementInView((application.navigator.activeView.itemList.layout as VerticalLayout).firstIndexInView)" value="1" /> 
				<!-- alternative approach generic for all layouts including tile but does not work due to SDK-31506
				<AssertMethodValue method="value=ItemSnapping.isLeading(application.navigator.activeView.itemList.dataGroup,'vertical')" value="true" /> -->
			</body>
		</TestCase>
		
		<TestCase testID="ItemSnapping_resize_leading_largedrag" keywords="[ItemSnapping, list]" description="verifies any large drag on a list results in leading edge snapped">
			<setup>
				<ResetComponent target="navigator" className="comps.QANavigator" waitEvent="viewChangeComplete" timeout="6000" /> 
				<RunCode code="application.doResetOrientation()" waitTarget="stage" waitEvent="orientationChange" /> 
			</setup>
			<body>
				<RunCode code="application.navigator.pushView(views.ListResize)" waitTarget="navigator" waitEvent="viewChangeComplete" timeout="6000"/>
				<SetProperty target="navigator.activeView.itemList" propertyName="scrollSnappingMode" value="leadingEdge" />
				<SetProperty target="navigator.activeView.itemList" propertyName="selectedIndex" value="2" waitEvent="updateComplete"/>
				<!-- use delta to index insted -->
				<SimulateMouseGesture target="navigator.activeView.itemList" dragXFrom="100" dragXTo="100" dragYFrom="85%" dragYTo="0" waitTarget="navigator.activeView.itemList" waitEvent="touchInteractionEnd" />			
				<!-- ensure snapping lands at a complete page ie. verticalscroll position aligns with the starting of first element in view -->
				<AssertMethodValue method="value=(application.navigator.activeView.itemList.layout as VerticalLayout).fractionOfElementInView((application.navigator.activeView.itemList.layout as VerticalLayout).firstIndexInView)" value="1" /> 
				<!-- alternative approach generic for all layouts including tile but does not work due to SDK-31506
				<AssertMethodValue method="value=ItemSnapping.isLeading(application.navigator.activeView.itemList.dataGroup,'vertical')" value="true" /> -->
			</body>
		</TestCase>

		<TestCase testID="ItemSnapping_resize_leading" keywords="[ItemSnapping, list]" description="verifies any drag on a list results in leading edge snapped">
			<setup>
				<ResetComponent target="navigator" className="comps.QANavigator" waitEvent="viewChangeComplete" timeout="6000" /> 
				<RunCode code="application.doResetOrientation()" waitTarget="stage" waitEvent="orientationChange" /> 
			</setup>
			<body>
				<RunCode code="application.navigator.pushView(views.ListResize)" waitTarget="navigator" waitEvent="viewChangeComplete" timeout="6000"/>
				<SetProperty target="navigator.activeView.itemList" propertyName="scrollSnappingMode" value="leadingEdge" />
				<SetProperty target="navigator.activeView.itemList" propertyName="selectedIndex" value="2" />
				<!-- ensure snapping lands at a complete page ie. verticalscroll position aligns with the starting of first element in view -->
				<AssertMethodValue method="value=(application.navigator.activeView.itemList.layout as VerticalLayout).fractionOfElementInView((application.navigator.activeView.itemList.layout as VerticalLayout).firstIndexInView)" value="1" /> 
				<!-- alternative approach generic for all layouts including tile but does not work due to SDK-31506
				<AssertMethodValue method="value=ItemSnapping.isLeading(application.navigator.activeView.itemList.dataGroup,'vertical')" value="true" /> -->
			</body>
		</TestCase>
		
		<TestCase testID="ItemSnapping_resize_leading_prog" keywords="[ItemSnapping, list]" description="verifies any drag on a list results in leading edge snapped">
			<setup>
				<ResetComponent target="navigator" className="comps.QANavigator" waitEvent="viewChangeComplete" timeout="6000" /> 
				<RunCode code="application.doResetOrientation()" waitTarget="stage" waitEvent="orientationChange" /> 
			</setup>
			<body>
				<RunCode code="application.navigator.pushView(views.ListResize)" waitTarget="navigator" waitEvent="viewChangeComplete" timeout="6000"/>
				<SetProperty target="navigator.activeView.itemList" propertyName="scrollSnappingMode" value="leadingEdge" />
				<SetProperty target="navigator.activeView.itemList" propertyName="selectedIndex" value="2" />
				<!-- use delta to index insted -->
				<RunCode code="application.navigator.activeView.itemList.ensureIndexIsVisible(12)" waitTarget="navigator.activeView.itemList.dataGroup" waitEvent="propertyChange"/>
				<!-- ensure snapping lands at a complete page ie. verticalscroll position aligns with the starting of first element in view -->
				<AssertMethodValue method="value=(application.navigator.activeView.itemList.layout as VerticalLayout).fractionOfElementInView((application.navigator.activeView.itemList.layout as VerticalLayout).firstIndexInView)" value="1" /> 
				<!-- alternative approach generic for all layouts including tile but does not work due to SDK-31506
				<AssertMethodValue method="value=ItemSnapping.isLeading(application.navigator.activeView.itemList.dataGroup,'vertical')" value="true" /> -->
			</body>
		</TestCase>
		
		<TestCase testID="ItemSnapping_resize_trailing_largedrag" keywords="[ItemSnapping, list, trailing]" description="verifies any drag on a list results in trailing edge snapped">
			<setup>
				<ResetComponent target="navigator" className="comps.QANavigator" waitEvent="viewChangeComplete" timeout="6000"/> 
				<RunCode code="application.doResetOrientation()" waitTarget="stage" waitEvent="orientationChange" /> 
			</setup>
			<body>
				<RunCode code="application.navigator.pushView(views.ListResize)" waitTarget="navigator" waitEvent="viewChangeComplete" timeout="6000"/>
				<SetProperty target="navigator.activeView.itemList" propertyName="scrollSnappingMode" value="trailingEdge" />
				<SetProperty target="navigator.activeView.itemList" propertyName="selectedIndex" value="2" />
				<SimulateMouseGesture target="navigator.activeView.itemList" dragXFrom="100" dragXTo="100" dragYFrom="85%" dragYTo="0" waitTarget="navigator.activeView.itemList" waitEvent="touchInteractionEnd" />			
				<!-- ensure snapping lands at a complete page ie. verticalscroll position aligns with the starting of first element in view -->
				<AssertMethodValue method="value=(application.navigator.activeView.itemList.layout as VerticalLayout).fractionOfElementInView((application.navigator.activeView.itemList.layout as VerticalLayout).lastIndexInView)" value="1" /> 
			</body>
		</TestCase>
		
		<TestCase testID="ItemSnapping_resize_trailing_smalldrag" keywords="[ItemSnapping, list, trailing]" description="verifies any drag on a list results in trailing edge snapped">
			<setup>
				<ResetComponent target="navigator" className="comps.QANavigator" waitEvent="viewChangeComplete" timeout="6000"/> 
				<RunCode code="application.doResetOrientation()" waitTarget="stage" waitEvent="orientationChange" /> 
			</setup>
			<body>
				<RunCode code="application.navigator.pushView(views.ListResize)" waitTarget="navigator" waitEvent="viewChangeComplete" timeout="6000"/>
				<SetProperty target="navigator.activeView.itemList" propertyName="scrollSnappingMode" value="trailingEdge" waitTarget="navigator.activeView.itemList.scroller" waitEvent="updateComplete"/>
				<SetProperty target="navigator.activeView.itemList" propertyName="selectedIndex" value="2" />
				<SimulateMouseGesture target="navigator.activeView.itemList" dragXFrom="100" dragXTo="100" dragYFrom="25%" dragYTo="0" waitTarget="navigator.activeView.itemList" waitEvent="touchInteractionEnd" />			
				<!-- ensure snapping lands at a complete page ie. verticalscroll position aligns with the starting of first element in view -->
				<AssertMethodValue method="value=(application.navigator.activeView.itemList.layout as VerticalLayout).fractionOfElementInView((application.navigator.activeView.itemList.layout as VerticalLayout).lastIndexInView)" value="1" /> 
			</body>
		</TestCase>
		
		<TestCase testID="ItemSnapping_resize_trailing" keywords="[ItemSnapping, list, trailing]" description="verifies any drag on a list results in trailing edge snapped">
			<setup>
				<ResetComponent target="navigator" className="comps.QANavigator" waitEvent="viewChangeComplete" timeout="6000"/> 
				<RunCode code="application.doResetOrientation()" waitTarget="stage" waitEvent="orientationChange" /> 
			</setup>
			<body>
				<RunCode code="application.navigator.pushView(views.ListResize)" waitTarget="navigator" waitEvent="viewChangeComplete"/>
				<SetProperty target="navigator.activeView.itemList" propertyName="scrollSnappingMode" value="trailingEdge" />
				<SetProperty target="navigator.activeView.itemList" propertyName="selectedIndex" value="2" waitEvent="updateComplete"/>
				<AssertMethodValue method="value=(application.navigator.activeView.itemList.layout as VerticalLayout).fractionOfElementInView((application.navigator.activeView.itemList.layout as VerticalLayout).lastIndexInView)" value="1" /> 
			</body>
		</TestCase>
		
		<TestCase testID="ItemSnapping_resize_trailing_prog" keywords="[ItemSnapping, list, trailing]" description="verifies any drag on a list results in trailing edge snapped">
			<setup>
				<ResetComponent target="navigator" className="comps.QANavigator" waitEvent="viewChangeComplete" timeout="6000"/> 
				<RunCode code="application.doResetOrientation()" waitTarget="stage" waitEvent="orientationChange" /> 
			</setup>
			<body>
				<RunCode code="application.navigator.pushView(views.ListResize)" waitTarget="navigator" waitEvent="viewChangeComplete" timeout="6000"/>
				<SetProperty target="navigator.activeView.itemList" propertyName="scrollSnappingMode" value="trailingEdge" />
				<SetProperty target="navigator.activeView.itemList" propertyName="selectedIndex" value="2" />
				<RunCode code="application.navigator.activeView.itemList.ensureIndexIsVisible(12)" waitTarget="navigator.activeView.itemList.dataGroup" waitEvent="propertyChange"/>
				<WaitForLayoutManager />
				<!-- ensure snapping lands at a complete page ie. verticalscroll position aligns with the starting of first element in view -->
				<AssertMethodValue method="value=(application.navigator.activeView.itemList.layout as VerticalLayout).fractionOfElementInView((application.navigator.activeView.itemList.layout as VerticalLayout).lastIndexInView)" value="1" /> 
			</body>
		</TestCase>
		
		
		<TestCase testID="ItemSnapping_resize_trailing_smallthrow" keywords="[ItemSnapping, list]" description="verifies any drag on a list results in leading edge snapped">
			<setup>
				<ResetComponent target="navigator" className="comps.QANavigator" waitEvent="viewChangeComplete" timeout="6000"/> 
			</setup>
			<body>
				<RunCode code="application.navigator.pushView(views.ListResize)" waitTarget="navigator" waitEvent="viewChangeComplete" timeout="6000"/>
				<SetProperty target="navigator.activeView.itemList" propertyName="scrollSnappingMode" value="trailingEdge" />
				<SetProperty target="navigator.activeView.itemList" propertyName="selectedIndex" value="2" waitEvent="updateComplete"/>
				<SimulateMouseGesture target="navigator.activeView.itemList" valueExpression="value=application.mouseSequences.throw_small_down" waitTarget="navigator.activeView.itemList" waitEvent="touchInteractionEnd" />
				<!-- ensure snapping lands at a complete page ie. verticalscroll position aligns with the starting of first element in view -->
				<AssertMethodValue method="value=(application.navigator.activeView.itemList.layout as VerticalLayout).fractionOfElementInView((application.navigator.activeView.itemList.layout as VerticalLayout).lastIndexInView)" value="1" /> 
			</body>
		</TestCase>
		
		<TestCase testID="ItemSnapping_resize_trailing_largethrow" keywords="[ItemSnapping, list]" description="verifies any drag on a list results in leading edge snapped">
			<setup>
				<ResetComponent target="navigator" className="comps.QANavigator" waitEvent="viewChangeComplete" timeout="6000"/> 
			</setup>
			<body>
				<RunCode code="application.navigator.pushView(views.ListResize)" waitTarget="navigator" waitEvent="viewChangeComplete" timeout="6000"/>
				<SetProperty target="navigator.activeView.itemList" propertyName="scrollSnappingMode" value="trailingEdge"/>
				<SetProperty target="navigator.activeView.itemList" propertyName="selectedIndex" value="2" waitEvent="updateComplete"/>
				<SimulateMouseGesture target="navigator.activeView.itemList" valueExpression="value=application.mouseSequences.throw_large_down" waitTarget="navigator.activeView.itemList" waitEvent="touchInteractionEnd" />
				<!-- ensure snapping lands at a complete page ie. verticalscroll position aligns with the starting of first element in view -->
				<AssertMethodValue method="value=(application.navigator.activeView.itemList.layout as VerticalLayout).fractionOfElementInView((application.navigator.activeView.itemList.layout as VerticalLayout).lastIndexInView)" value="1" /> 
			</body>
		</TestCase>
			
		<TestCase testID="ItemSnapping_resize_center_prog" keywords="[ItemSnapping, list, center]" description="verifies any drag on a list results in trailing edge snapped">
			<setup>
				<ResetComponent target="navigator" className="comps.QANavigator" waitEvent="viewChangeComplete" timeout="6000"/> 
				<RunCode code="application.doResetOrientation()" waitTarget="stage" waitEvent="orientationChange" /> 
			</setup>
			<body>
				<RunCode code="application.navigator.pushView(views.ListResize)" waitTarget="navigator" waitEvent="viewChangeComplete" timeout="10000"/>
				<SetProperty target="navigator.activeView.itemList" propertyName="scrollSnappingMode" value="center" />
				<SetProperty target="navigator.activeView.itemList" propertyName="selectedIndex" value="2" />
				<RunCode code="application.navigator.activeView.itemList.ensureIndexIsVisible(12)" waitTarget="navigator.activeView.itemList.dataGroup" waitEvent="propertyChange"/>
				<!-- ensure element 9 is center snapped in this case ie. (top of element - cur Scroll pos) = (bottom of viewport - bottom of element) -->				
				<AssertMethodValue method="value=ItemSnapping.isCenterTile(application.navigator.activeView.itemList.dataGroup,'vertical')" value="true" />
			</body>
		</TestCase>
		
		<TestCase testID="ItemSnapping_resize_center" keywords="[ItemSnapping, list, center]" description="verifies any drag on a list results in trailing edge snapped">
			<setup>
				<ResetComponent target="navigator" className="comps.QANavigator" waitEvent="viewChangeComplete" timeout="6000"/> 
				<RunCode code="application.doResetOrientation()" waitTarget="stage" waitEvent="orientationChange" /> 
			</setup>
			<body>
				<RunCode code="application.navigator.pushView(views.ListResize)" waitTarget="navigator" waitEvent="viewChangeComplete" timeout="6000"/>
				<SetProperty target="navigator.activeView.itemList" propertyName="scrollSnappingMode" value="center" waitTarget="navigator.activeView.itemList.dataGroup" waitEvent="propertyChange"/>
				<SetProperty target="navigator.activeView.itemList" propertyName="selectedIndex" value="2" />
				<AssertMethodValue method="value=ItemSnapping.isCenterTile(application.navigator.activeView.itemList.dataGroup,'vertical')" value="true" />
			</body>
		</TestCase>
		
		<TestCase testID="ItemSnapping_resize_center_smalldrag" keywords="[ItemSnapping, list, center]" description="verifies any drag on a list results in trailing edge snapped">
			<setup>
				<ResetComponent target="navigator" className="comps.QANavigator" waitEvent="viewChangeComplete" timeout="6000"/> 
				<RunCode code="application.doResetOrientation()" waitTarget="stage" waitEvent="orientationChange" /> 
			</setup>
			<body>
				<RunCode code="application.navigator.pushView(views.ListResize)" waitTarget="navigator" waitEvent="viewChangeComplete" timeout="10000"/>
				<SetProperty target="navigator.activeView.itemList" propertyName="scrollSnappingMode" value="center" />
				<SetProperty target="navigator.activeView.itemList" propertyName="selectedIndex" value="2" />
				<SimulateMouseGesture target="navigator.activeView.itemList" dragXFrom="100" dragXTo="100" dragYFrom="25%" dragYTo="0" waitTarget="navigator.activeView.itemList" waitEvent="touchInteractionEnd" />			
				<!-- ensure element 9 is center snapped in this case ie. (top of element - cur Scroll pos) = (bottom of viewport - bottom of element) -->				
				<AssertMethodValue method="value=ItemSnapping.isCenterTile(application.navigator.activeView.itemList.dataGroup,'vertical')" value="true" />
			</body>
		</TestCase>
		
		<TestCase testID="ItemSnapping_resize_center_largedrag" keywords="[ItemSnapping, list, center]" description="verifies any drag on a list results in trailing edge snapped">
			<setup>
				<ResetComponent target="navigator" className="comps.QANavigator" waitEvent="viewChangeComplete" timeout="6000"/> 
				<RunCode code="application.doResetOrientation()" waitTarget="stage" waitEvent="orientationChange" /> 
			</setup>
			<body>
				<RunCode code="application.navigator.pushView(views.ListResize)" waitTarget="navigator" waitEvent="viewChangeComplete" timeout="10000"/>
				<SetProperty target="navigator.activeView.itemList" propertyName="scrollSnappingMode" value="center" />
				<SetProperty target="navigator.activeView.itemList" propertyName="selectedIndex" value="2" />
				<SimulateMouseGesture target="navigator.activeView.itemList" dragXFrom="100" dragXTo="100" dragYFrom="85%" dragYTo="0" waitTarget="navigator.activeView.itemList" waitEvent="touchInteractionEnd" />			
				<!-- ensure element 9 is center snapped in this case ie. (top of element - cur Scroll pos) = (bottom of viewport - bottom of element) -->					
				<AssertMethodValue method="value=ItemSnapping.isCenterTile(application.navigator.activeView.itemList.dataGroup,'vertical')" value="true" />
			</body>
		</TestCase>
		
		<TestCase testID="ItemSnapping_resize_center_smallthrow" keywords="[ItemSnapping, list]" description="verifies any drag on a list results in leading edge snapped">
			<setup>
				<ResetComponent target="navigator" className="comps.QANavigator" waitEvent="viewChangeComplete" timeout="6000"/> 
			</setup>
			<body>
				<RunCode code="application.navigator.pushView(views.ListResize)" waitTarget="navigator" waitEvent="viewChangeComplete" timeout="6000"/>
				<SetProperty target="navigator.activeView.itemList" propertyName="scrollSnappingMode" value="center" />
				<SetProperty target="navigator.activeView.itemList" propertyName="selectedIndex" value="2" />
				<SimulateMouseGesture target="navigator.activeView.itemList" valueExpression="value=application.mouseSequences.throw_small_down" waitTarget="navigator.activeView.itemList" waitEvent="touchInteractionEnd" />
				<!-- ensure snapping lands at a complete page ie. verticalscroll position aligns with the starting of first element in view -->		
				<AssertMethodValue method="value=ItemSnapping.isCenterTile(application.navigator.activeView.itemList.dataGroup,'vertical')" value="true" />

			</body>
		</TestCase>
		
		<TestCase testID="ItemSnapping_resize_center_largethrow" keywords="[ItemSnapping, list]" description="verifies any drag on a list results in leading edge snapped">
			<setup>
				<ResetComponent target="navigator" className="comps.QANavigator" waitEvent="viewChangeComplete" timeout="6000"/> 
			</setup>
			<body>
				<RunCode code="application.navigator.pushView(views.ListResize)" waitTarget="navigator" waitEvent="viewChangeComplete" timeout="6000"/>
				<SetProperty target="navigator.activeView.itemList" propertyName="scrollSnappingMode" value="center" waitTarget="navigator.activeView.itemList.dataGroup" waitEvent="propertyChange"/>
				<SimulateMouseGesture target="navigator.activeView.itemList" valueExpression="value=application.mouseSequences.throw_large_down" waitTarget="navigator.activeView.itemList" waitEvent="touchInteractionEnd" />
				<!-- ensure snapping lands at a complete page ie. verticalscroll position aligns with the starting of first element in view -->
				<AssertMethodValue method="value=ItemSnapping.isCenterTile(application.navigator.activeView.itemList.dataGroup,'vertical')" value="true" />
			</body>
		</TestCase>
		
		
		<!-- Tests with transition renderers Bug - SDK-31422 -->
		
		<TestCase testID="ItemSnapping_resizeTransition_leading_smallthrow" keywords="[ItemSnapping, list]" description="verifies any drag on a list results in leading edge snapped">
			<bugs>
				<Bug bugID="SDK-31506, SDK-31422"/>
			</bugs>		
			<setup>
				<ResetComponent target="navigator" className="comps.QANavigator" waitEvent="viewChangeComplete" timeout="6000"/> 
			</setup>
			<body>
				<RunCode code="application.navigator.pushView(views.ListResizeWithTransition)" waitTarget="navigator" waitEvent="viewChangeComplete" timeout="6000"/>
				<SetProperty target="navigator.activeView.itemList" propertyName="scrollSnappingMode" value="leadingEdge"/>
				<SetProperty target="navigator.activeView.itemList" propertyName="selectedIndex" value="2" waitEvent="updateComplete"/>
				<SimulateMouseGesture target="navigator.activeView.itemList" valueExpression="value=application.mouseSequences.throw_small_down" waitTarget="navigator.activeView.itemList" waitEvent="touchInteractionEnd" />
				<AssertMethodValue method="value=(application.navigator.activeView.itemList.layout as VerticalLayout).fractionOfElementInView((application.navigator.activeView.itemList.layout as VerticalLayout).firstIndexInView)" value="1" /> 
				<!-- alternative approach generic for all layouts including tile -->
				<AssertMethodValue method="value=ItemSnapping.isLeading(application.navigator.activeView.itemList.dataGroup,'vertical')" value="true" /> 
			</body>
		</TestCase>
		
		<TestCase testID="ItemSnapping_resizeTransition_leading_largethrow" keywords="[ItemSnapping, list]" description="verifies any drag on a list results in leading edge snapped">
			<bugs>
				<Bug bugID="SDK-31422"/>
			</bugs>	
			<setup>
				<ResetComponent target="navigator" className="comps.QANavigator" waitEvent="viewChangeComplete" timeout="6000"/> 
			</setup>
			<body>
				<RunCode code="application.navigator.pushView(views.ListResizeWithTransition)" waitTarget="navigator" waitEvent="viewChangeComplete" timeout="6000"/>
				<SetProperty target="navigator.activeView.itemList" propertyName="scrollSnappingMode" value="leadingEdge" />
				<SetProperty target="navigator.activeView.itemList" propertyName="selectedIndex" value="2" waitEvent="updateComplete"/>
				<SimulateMouseGesture target="navigator.activeView.itemList" valueExpression="value=application.mouseSequences.throw_large_down" waitTarget="navigator.activeView.itemList" waitEvent="touchInteractionEnd" />
				<!-- ensure snapping lands at a leading edge ie. verticalscroll position aligns with the starting of first element in view. This is a valid and accurate check but is commented due to deferred bug SDK-31422.
				<AssertMethodValue method="value=(application.navigator.activeView.itemList.layout as VerticalLayout).fractionOfElementInView((application.navigator.activeView.itemList.layout as VerticalLayout).firstIndexInView)" value="1" /> 
				-->
				<!-- alternative approach generic for all layouts including tile -->
				<AssertMethodValue method="value=ItemSnapping.isLeading(application.navigator.activeView.itemList.dataGroup,'vertical')" value="true" /> 
			</body>
		</TestCase>
		
		<TestCase testID="ItemSnapping_resizeTransition_leading_smalldrag" keywords="[ItemSnapping, list]" description="verifies any drag on a list results in leading edge snapped">
			<setup>
				<ResetComponent target="navigator" className="comps.QANavigator" waitEvent="viewChangeComplete" timeout="6000"/> 
			</setup>
			<body>
				<RunCode code="application.navigator.pushView(views.ListResizeWithTransition)" waitTarget="navigator" waitEvent="viewChangeComplete" timeout="6000"/>
				<SetProperty target="navigator.activeView.itemList" propertyName="scrollSnappingMode" value="leadingEdge" />
				<SetProperty target="navigator.activeView.itemList" propertyName="selectedIndex" value="2" waitEvent="updateComplete"/>
				<SimulateMouseGesture target="navigator.activeView.itemList" dragXFrom="100" dragXTo="100" dragYFrom="25%" dragYTo="0" waitTarget="navigator.activeView.itemList" waitEvent="touchInteractionEnd" />			
				<!-- ensure snapping lands at a complete page ie. verticalscroll position aligns with the starting of first element in view -->
				<AssertMethodValue method="value=(application.navigator.activeView.itemList.layout as VerticalLayout).fractionOfElementInView((application.navigator.activeView.itemList.layout as VerticalLayout).firstIndexInView)" value="1" /> 
				<!-- alternative approach generic for all layouts including tile -->
				<AssertMethodValue method="value=ItemSnapping.isLeading(application.navigator.activeView.itemList.dataGroup,'vertical')" value="true" /> 
			</body>
		</TestCase>
		
		<TestCase testID="ItemSnapping_resizeTransition_leading_largedrag" keywords="[ItemSnapping, list]" description="verifies any large drag on a list results in leading edge snapped">
			<bugs>
				<Bug bugID="SDK-31422"/>
			</bugs>	
			<setup>
				<ResetComponent target="navigator" className="comps.QANavigator" waitEvent="viewChangeComplete" timeout="6000"/> 
			</setup>
			<body>
				<RunCode code="application.navigator.pushView(views.ListResizeWithTransition)" waitTarget="navigator" waitEvent="viewChangeComplete" timeout="6000"/>
				<SetProperty target="navigator.activeView.itemList" propertyName="scrollSnappingMode" value="leadingEdge" />
				<SetProperty target="navigator.activeView.itemList" propertyName="selectedIndex" value="2" waitEvent="updateComplete"/>
				<!-- use delta to index insted -->
				<SimulateMouseGesture target="navigator.activeView.itemList" dragXFrom="100" dragXTo="100" dragYFrom="85%" dragYTo="0" waitTarget="navigator.activeView.itemList" waitEvent="touchInteractionEnd" />			
				<!-- ensure snapping lands at a complete page ie. verticalscroll position aligns with the starting of first element in view -->
<!--				<AssertMethodValue method="value=(application.navigator.activeView.itemList.layout as VerticalLayout).fractionOfElementInView((application.navigator.activeView.itemList.layout as VerticalLayout).firstIndexInView)" value="1" /> 
-->				<!-- alternative approach generic for all layouts including tile -->
				<AssertMethodValue method="value=ItemSnapping.isLeading(application.navigator.activeView.itemList.dataGroup,'vertical')" value="true" /> 
			</body>
		</TestCase>
		
		<TestCase testID="ItemSnapping_resizeTransition_leading" keywords="[ItemSnapping, list]" description="verifies any drag on a list results in leading edge snapped">
			<setup>
				<ResetComponent target="navigator" className="comps.QANavigator" waitEvent="viewChangeComplete" timeout="6000"/> 
			</setup>
			<body>
				<RunCode code="application.navigator.pushView(views.ListResizeWithTransition)" waitTarget="navigator" waitEvent="viewChangeComplete" timeout="6000"/>
				<SetProperty target="navigator.activeView.itemList" propertyName="scrollSnappingMode" value="leadingEdge" />
				<SetProperty target="navigator.activeView.itemList" propertyName="selectedIndex" value="2" />
				<!-- ensure snapping lands at a complete page ie. verticalscroll position aligns with the starting of first element in view -->
				<AssertMethodValue method="value=(application.navigator.activeView.itemList.layout as VerticalLayout).fractionOfElementInView((application.navigator.activeView.itemList.layout as VerticalLayout).firstIndexInView)" value="1" /> 
				<!-- alternative approach generic for all layouts including tile -->
				<AssertMethodValue method="value=ItemSnapping.isLeading(application.navigator.activeView.itemList.dataGroup,'vertical')" value="true" /> 
			</body>
		</TestCase>
		
		<TestCase testID="ItemSnapping_resizeTransition_leading_prog" keywords="[ItemSnapping, list]" description="verifies any drag on a list results in leading edge snapped">
			<setup>
				<ResetComponent target="navigator" className="comps.QANavigator" waitEvent="viewChangeComplete" timeout="6000"/> 
			</setup>
			<body>
				<RunCode code="application.navigator.pushView(views.ListResizeWithTransition)" waitTarget="navigator" waitEvent="viewChangeComplete" timeout="6000"/>
				<SetProperty target="navigator.activeView.itemList" propertyName="scrollSnappingMode" value="leadingEdge" />
				<SetProperty target="navigator.activeView.itemList" propertyName="selectedIndex" value="2" />
				<!-- use delta to index insted -->
				<RunCode code="application.navigator.activeView.itemList.ensureIndexIsVisible(12)" waitTarget="navigator.activeView.itemList.dataGroup" waitEvent="propertyChange"/>
				<!-- ensure snapping lands at a complete page ie. verticalscroll position aligns with the starting of first element in view -->
				<AssertMethodValue method="value=(application.navigator.activeView.itemList.layout as VerticalLayout).fractionOfElementInView((application.navigator.activeView.itemList.layout as VerticalLayout).firstIndexInView)" value="1" /> 
				<AssertMethodValue method="value=ItemSnapping.isLeading(application.navigator.activeView.itemList.dataGroup,'vertical')" value="true" /> 
			</body>
		</TestCase>
		
		<TestCase testID="ItemSnapping_resizeTransition_trailing_largedrag" keywords="[ItemSnapping, list, trailing]" description="verifies any drag on a list results in trailing edge snapped">
			<setup>
				<ResetComponent target="navigator" className="comps.QANavigator" waitEvent="viewChangeComplete" timeout="6000"/> 
				<RunCode code="application.doResetOrientation()" waitTarget="stage" waitEvent="orientationChange" /> 
			</setup>
			<body>
				<RunCode code="application.navigator.pushView(views.ListResizeWithTransition)" waitTarget="navigator" waitEvent="viewChangeComplete" timeout="6000"/>
				<SetProperty target="navigator.activeView.itemList" propertyName="scrollSnappingMode" value="trailingEdge" waitTarget="navigator.activeView.itemList.scroller" waitEvent="updateComplete"/>
				<SetProperty target="navigator.activeView.itemList" propertyName="selectedIndex" value="2" />
				<Pause timeout="1000" /><!-- effect on IR.  Spark effects do not register with EffectsManager -->			
				<SimulateMouseGesture target="navigator.activeView.itemList" dragXFrom="100" dragXTo="100" dragYFrom="85%" dragYTo="0" waitTarget="navigator.activeView.itemList" waitEvent="touchInteractionEnd" />
				<Pause timeout="300" />			
				<!-- ensure snapping lands at a complete page ie. verticalscroll position aligns with the starting of first element in view -->
				<AssertMethodValue method="value=(application.navigator.activeView.itemList.layout as VerticalLayout).fractionOfElementInView((application.navigator.activeView.itemList.layout as VerticalLayout).lastIndexInView)" value="1" /> 
				<!-- alternative approach generic for all layouts including tile -->
				<AssertMethodValue method="value=ItemSnapping.isTrailing(application.navigator.activeView.itemList.dataGroup,'vertical')" value="true" /> 
			</body>
		</TestCase>
		
		<TestCase testID="ItemSnapping_resizeTransition_trailing_smalldrag" keywords="[ItemSnapping, list, trailing]" description="verifies any drag on a list results in trailing edge snapped">
			<setup>
				<ResetComponent target="navigator" className="comps.QANavigator" waitEvent="viewChangeComplete" timeout="6000"/> 
				<RunCode code="application.doResetOrientation()" waitTarget="stage" waitEvent="orientationChange" /> 
			</setup>
			<body>
				<RunCode code="application.navigator.pushView(views.ListResizeWithTransition)" waitTarget="navigator" waitEvent="viewChangeComplete" timeout="6000"/>
				<SetProperty target="navigator.activeView.itemList" propertyName="scrollSnappingMode" value="trailingEdge" waitTarget="navigator.activeView.itemList.scroller" waitEvent="updateComplete"/>
				<SetProperty target="navigator.activeView.itemList" propertyName="selectedIndex" value="2" />
				<SimulateMouseGesture target="navigator.activeView.itemList" dragXFrom="100" dragXTo="100" dragYFrom="25%" dragYTo="0" waitTarget="navigator.activeView.itemList" waitEvent="touchInteractionEnd" />			
				<!-- ensure snapping lands at a trailing edge ie. verticalscroll position aligns with the starting of first element in view. This is a valid and accurate check but is commented due to deferred bug SDK-31422.
				<AssertMethodValue method="value=(application.navigator.activeView.itemList.layout as VerticalLayout).fractionOfElementInView((application.navigator.activeView.itemList.layout as VerticalLayout).lastIndexInView)" value="1" /> 
				-->
				<AssertMethodValue method="value=ItemSnapping.isTrailing(application.navigator.activeView.itemList.dataGroup,'vertical')" value="true" /> 
			</body>
		</TestCase>
		
		<TestCase testID="ItemSnapping_resizeTransition_trailing" keywords="[ItemSnapping, list, trailing]" description="verifies any drag on a list results in trailing edge snapped">
			<bugs>
				<Bug bugID="SDK-31422"/>
			</bugs>	
			<setup>
				<ResetComponent target="navigator" className="comps.QANavigator" waitEvent="viewChangeComplete" timeout="6000"/> 
				<RunCode code="application.doResetOrientation()" waitTarget="stage" waitEvent="orientationChange" /> 
			</setup>
			<body>
				<RunCode code="application.navigator.pushView(views.ListResizeWithTransition)" waitTarget="navigator" waitEvent="viewChangeComplete"/>
				<SetProperty target="navigator.activeView.itemList" propertyName="scrollSnappingMode" value="trailingEdge" />
				<SetProperty target="navigator.activeView.itemList" propertyName="selectedIndex" value="2" waitEvent="updateComplete"/>
				<!-- ensure snapping lands at a trailing edge ie. verticalscroll position aligns with the starting of first element in view. This is a valid and accurate check but is commented due to deferred bug SDK-31422.
				<AssertMethodValue method="value=(application.navigator.activeView.itemList.layout as VerticalLayout).fractionOfElementInView((application.navigator.activeView.itemList.layout as VerticalLayout).lastIndexInView)" value="1" /> 
				-->
				<AssertMethodValue method="value=ItemSnapping.isTrailing(application.navigator.activeView.itemList.dataGroup,'vertical')" value="true" /> 
			</body>
		</TestCase>
		
		<TestCase testID="ItemSnapping_resizeTransition_trailing_prog" keywords="[ItemSnapping, list, trailing]" description="verifies any drag on a list results in trailing edge snapped">
			<setup>
				<ResetComponent target="navigator" className="comps.QANavigator" waitEvent="viewChangeComplete" timeout="6000"/> 
				<RunCode code="application.doResetOrientation()" waitTarget="stage" waitEvent="orientationChange" /> 
			</setup>
			<body>
				<RunCode code="application.navigator.pushView(views.ListResizeWithTransition)" waitTarget="navigator" waitEvent="viewChangeComplete" timeout="6000"/>
				<SetProperty target="navigator.activeView.itemList" propertyName="scrollSnappingMode" value="trailingEdge" />
				<SetProperty target="navigator.activeView.itemList" propertyName="selectedIndex" value="2" />
				<RunCode code="application.navigator.activeView.itemList.ensureIndexIsVisible(12)" waitTarget="navigator.activeView.itemList.dataGroup" waitEvent="propertyChange"/>
<<<<<<< HEAD
				<WaitForLayoutManager />
=======
				<Pause timeout="500" />
>>>>>>> 97bedf75
				<!-- ensure snapping lands at a complete page ie. verticalscroll position aligns with the starting of first element in view -->
				<AssertMethodValue method="value=(application.navigator.activeView.itemList.layout as VerticalLayout).fractionOfElementInView((application.navigator.activeView.itemList.layout as VerticalLayout).lastIndexInView)" value="1" /> 
				<!-- alternative approach generic for all layouts including tile -->
				<AssertMethodValue method="value=ItemSnapping.isTrailing(application.navigator.activeView.itemList.dataGroup,'vertical')" value="true" /> 
			</body>
		</TestCase>
		
		
		<TestCase testID="ItemSnapping_resizeTransition_trailing_smallthrow" keywords="[ItemSnapping, list]" description="verifies any drag on a list results in leading edge snapped">
			<bugs>
				<Bug bugID="SDK-31422"/>
			</bugs>	
			<setup>
				<ResetComponent target="navigator" className="comps.QANavigator" waitEvent="viewChangeComplete" timeout="6000"/> 
			</setup>
			<body>
				<RunCode code="application.navigator.pushView(views.ListResizeWithTransition)" waitTarget="navigator" waitEvent="viewChangeComplete" timeout="6000"/>
				<SetProperty target="navigator.activeView.itemList" propertyName="scrollSnappingMode" value="trailingEdge" />
				<SetProperty target="navigator.activeView.itemList" propertyName="selectedIndex" value="2" waitEvent="updateComplete"/>
				<SimulateMouseGesture target="navigator.activeView.itemList" valueExpression="value=application.mouseSequences.throw_small_down" waitTarget="navigator.activeView.itemList" waitEvent="touchInteractionEnd" />
				<!-- ensure snapping lands at a trailing edge ie. verticalscroll position aligns with the starting of first element in view. This is a valid and accurate check but is commented due to deferred bug SDK-31422.
				<AssertMethodValue method="value=(application.navigator.activeView.itemList.layout as VerticalLayout).fractionOfElementInView((application.navigator.activeView.itemList.layout as VerticalLayout).lastIndexInView)" value="1" /> 
				-->
				<AssertMethodValue method="value=ItemSnapping.isTrailing(application.navigator.activeView.itemList.dataGroup,'vertical')" value="true" /> 
				</body>
		</TestCase>
		
		<TestCase testID="ItemSnapping_resizeTransition_trailing_largethrow" keywords="[ItemSnapping, list]" description="verifies any drag on a list results in leading edge snapped">
			<setup>
				<ResetComponent target="navigator" className="comps.QANavigator" waitEvent="viewChangeComplete" timeout="6000"/> 
			</setup>
			<body>
				<RunCode code="application.navigator.pushView(views.ListResizeWithTransition)" waitTarget="navigator" waitEvent="viewChangeComplete" timeout="6000"/>
				<SetProperty target="navigator.activeView.itemList" propertyName="scrollSnappingMode" value="trailingEdge"/>
				<SetProperty target="navigator.activeView.itemList" propertyName="selectedIndex" value="2" waitEvent="updateComplete"/>
				<Pause timeout="300" />
				<SimulateMouseGesture target="navigator.activeView.itemList" valueExpression="value=application.mouseSequences.throw_large_down" waitTarget="navigator.activeView.itemList" waitEvent="touchInteractionEnd" />
				<!-- ensure snapping lands at a complete page ie. verticalscroll position aligns with the starting of first element in view -->
				<AssertMethodValue method="value=(application.navigator.activeView.itemList.layout as VerticalLayout).fractionOfElementInView((application.navigator.activeView.itemList.layout as VerticalLayout).lastIndexInView)" value="1" /> 
				<!-- alternative approach generic for all layouts including tile -->
				<AssertMethodValue method="value=ItemSnapping.isTrailing(application.navigator.activeView.itemList.dataGroup,'vertical')" value="true" /> 
			</body>
		</TestCase>
		
		<TestCase testID="ItemSnapping_resizeTransition_center_prog" keywords="[ItemSnapping, list, center]" description="verifies any drag on a list results in trailing edge snapped">
			<setup>
				<ResetComponent target="navigator" className="comps.QANavigator" waitEvent="viewChangeComplete" timeout="6000"/> 
				<RunCode code="application.doResetOrientation()" waitTarget="stage" waitEvent="orientationChange" /> 
			</setup>
			<body>
				<RunCode code="application.navigator.pushView(views.ListResizeWithTransition)" waitTarget="navigator" waitEvent="viewChangeComplete" timeout="10000"/>
				<SetProperty target="navigator.activeView.itemList" propertyName="scrollSnappingMode" value="center" />
				<SetProperty target="navigator.activeView.itemList" propertyName="selectedIndex" value="2" />
				<RunCode code="application.navigator.activeView.itemList.ensureIndexIsVisible(12)" waitTarget="navigator.activeView.itemList.dataGroup" waitEvent="propertyChange"/>
				<!-- ensure element 9 is center snapped in this case ie. (top of element - cur Scroll pos) = (bottom of viewport - bottom of element) -->				
				<AssertMethodValue method="value=ItemSnapping.isCenterTile(application.navigator.activeView.itemList.dataGroup,'vertical')" value="true" />
			</body>
		</TestCase>
		
		<TestCase testID="ItemSnapping_resizeTransition_center" keywords="[ItemSnapping, list, center]" description="verifies any drag on a list results in trailing edge snapped">
			<setup>
				<ResetComponent target="navigator" className="comps.QANavigator" waitEvent="viewChangeComplete" timeout="6000"/> 
				<RunCode code="application.doResetOrientation()" waitTarget="stage" waitEvent="orientationChange" /> 
			</setup>
			<body>
				<RunCode code="application.navigator.pushView(views.ListResizeWithTransition)" waitTarget="navigator" waitEvent="viewChangeComplete" timeout="6000"/>
				<SetProperty target="navigator.activeView.itemList" propertyName="scrollSnappingMode" value="center" waitTarget="navigator.activeView.itemList.dataGroup" waitEvent="propertyChange"/>
				<SetProperty target="navigator.activeView.itemList" propertyName="selectedIndex" value="2" />
				<AssertMethodValue method="value=ItemSnapping.isCenterTile(application.navigator.activeView.itemList.dataGroup,'vertical')" value="true" />
			</body>
		</TestCase>
		
		<TestCase testID="ItemSnapping_resizeTransition_center_smalldrag" keywords="[ItemSnapping, list, center]" description="verifies any drag on a list results in trailing edge snapped">
			<setup>
				<ResetComponent target="navigator" className="comps.QANavigator" waitEvent="viewChangeComplete" timeout="6000"/> 
				<RunCode code="application.doResetOrientation()" waitTarget="stage" waitEvent="orientationChange" /> 
			</setup>
			<body>
				<RunCode code="application.navigator.pushView(views.ListResizeWithTransition)" waitTarget="navigator" waitEvent="viewChangeComplete" timeout="10000"/>
				<SetProperty target="navigator.activeView.itemList" propertyName="scrollSnappingMode" value="center" />
				<SetProperty target="navigator.activeView.itemList" propertyName="selectedIndex" value="2" />
				<SimulateMouseGesture target="navigator.activeView.itemList" dragXFrom="100" dragXTo="100" dragYFrom="25%" dragYTo="0" waitTarget="navigator.activeView.itemList" waitEvent="touchInteractionEnd" />			
				<!-- ensure element 9 is center snapped in this case ie. (top of element - cur Scroll pos) = (bottom of viewport - bottom of element) -->				
				<AssertMethodValue method="value=ItemSnapping.isCenterTile(application.navigator.activeView.itemList.dataGroup,'vertical')" value="true" />
			</body>
		</TestCase>
		
		<TestCase testID="ItemSnapping_resizeTransition_center_largedrag" keywords="[ItemSnapping, list, center]" description="verifies any drag on a list results in trailing edge snapped">
			<setup>
				<ResetComponent target="navigator" className="comps.QANavigator" waitEvent="viewChangeComplete" timeout="6000"/> 
				<RunCode code="application.doResetOrientation()" waitTarget="stage" waitEvent="orientationChange" /> 
			</setup>
			<body>
				<RunCode code="application.navigator.pushView(views.ListResizeWithTransition)" waitTarget="navigator" waitEvent="viewChangeComplete" timeout="10000"/>
				<SetProperty target="navigator.activeView.itemList" propertyName="scrollSnappingMode" value="center" />
				<SetProperty target="navigator.activeView.itemList" propertyName="selectedIndex" value="2" />
				<SimulateMouseGesture target="navigator.activeView.itemList" dragXFrom="100" dragXTo="100" dragYFrom="85%" dragYTo="0" waitTarget="navigator.activeView.itemList" waitEvent="touchInteractionEnd" />			
				<!-- ensure element 9 is center snapped in this case ie. (top of element - cur Scroll pos) = (bottom of viewport - bottom of element) -->					
				<AssertMethodValue method="value=ItemSnapping.isCenterTile(application.navigator.activeView.itemList.dataGroup,'vertical')" value="true" />
			</body>
		</TestCase>
		
		<TestCase testID="ItemSnapping_resizeTransition_center_smallthrow" keywords="[ItemSnapping, list]" description="verifies any drag on a list results in leading edge snapped">
			<setup>
				<ResetComponent target="navigator" className="comps.QANavigator" waitEvent="viewChangeComplete" timeout="6000"/> 
				<RunCode code="application.doResetOrientation()" waitTarget="stage" waitEvent="orientationChange" /> 
			</setup>
			<body>
				<RunCode code="application.navigator.pushView(views.ListResizeWithTransition)" waitTarget="navigator" waitEvent="viewChangeComplete" timeout="6000"/>
				<SetProperty target="navigator.activeView.itemList" propertyName="scrollSnappingMode" value="center" />
				<SetProperty target="navigator.activeView.itemList" propertyName="selectedIndex" value="2" />
				<SimulateMouseGesture target="navigator.activeView.itemList" valueExpression="value=application.mouseSequences.throw_small_down" waitTarget="navigator.activeView.itemList" waitEvent="touchInteractionEnd" />
				<!-- ensure snapping lands at a complete page ie. verticalscroll position aligns with the starting of first element in view -->		
				<AssertMethodValue method="value=ItemSnapping.isCenterTile(application.navigator.activeView.itemList.dataGroup,'vertical')" value="true" />
				
			</body>
		</TestCase>
		
		<TestCase testID="ItemSnapping_resizeTransition_center_largethrow" keywords="[ItemSnapping, list]" description="verifies any drag on a list results in leading edge snapped">
			<setup>
				<ResetComponent target="navigator" className="comps.QANavigator" waitEvent="viewChangeComplete" timeout="6000"/> 
				<RunCode code="application.doResetOrientation()" waitTarget="stage" waitEvent="orientationChange" /> 
			</setup>
			<body>
				<RunCode code="application.navigator.pushView(views.ListResizeWithTransition)" waitTarget="navigator" waitEvent="viewChangeComplete" timeout="6000"/>
				<SetProperty target="navigator.activeView.itemList" propertyName="scrollSnappingMode" value="center" waitTarget="navigator.activeView.itemList.dataGroup" waitEvent="propertyChange"/>
				<SimulateMouseGesture target="navigator.activeView.itemList" valueExpression="value=application.mouseSequences.throw_large_down" waitTarget="navigator.activeView.itemList" waitEvent="touchInteractionEnd" />
				<!-- ensure snapping lands at a complete page ie. verticalscroll position aligns with the starting of first element in view -->
				<AssertMethodValue method="value=ItemSnapping.isCenterTile(application.navigator.activeView.itemList.dataGroup,'vertical')" value="true" />
			</body>
		</TestCase>
		
		
	</testCases>
</UnitTester><|MERGE_RESOLUTION|>--- conflicted
+++ resolved
@@ -504,11 +504,7 @@
 				<SetProperty target="navigator.activeView.itemList" propertyName="scrollSnappingMode" value="trailingEdge" />
 				<SetProperty target="navigator.activeView.itemList" propertyName="selectedIndex" value="2" />
 				<RunCode code="application.navigator.activeView.itemList.ensureIndexIsVisible(12)" waitTarget="navigator.activeView.itemList.dataGroup" waitEvent="propertyChange"/>
-<<<<<<< HEAD
-				<WaitForLayoutManager />
-=======
 				<Pause timeout="500" />
->>>>>>> 97bedf75
 				<!-- ensure snapping lands at a complete page ie. verticalscroll position aligns with the starting of first element in view -->
 				<AssertMethodValue method="value=(application.navigator.activeView.itemList.layout as VerticalLayout).fractionOfElementInView((application.navigator.activeView.itemList.layout as VerticalLayout).lastIndexInView)" value="1" /> 
 				<!-- alternative approach generic for all layouts including tile -->
