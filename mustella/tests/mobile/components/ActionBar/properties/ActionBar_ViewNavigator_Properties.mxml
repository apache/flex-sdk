--- conflicted
+++ resolved
@@ -163,11 +163,7 @@
 			</setup>
 			<body>
 				<AssertPropertyValue target="navigator.actionBar" propertyName="height" value="50"/>
-<<<<<<< HEAD
-				<WaitForLayoutManager />
-=======
-				<Pause timeout="300" />
->>>>>>> 97bedf75
+				<Pause timeout="300" />
 				<CompareBitmap url="../properties/baselines" target="navigator.actionBar">
 					<ConditionalValue deviceDensity="160" os="win"/>
 					<ConditionalValue deviceDensity="240" os="android"/>
@@ -186,11 +182,7 @@
 				<ResetComponent target="navigator.actionBar" className="spark.components.actionBar"/>
 				<WaitForLayoutManager />
 				<SetProperty target="navigator.actionBar" propertyName="height" value="67" waitEvent="updateComplete"/>
-<<<<<<< HEAD
-				<WaitForLayoutManager />
-=======
-				<Pause timeout="300" />
->>>>>>> 97bedf75
+				<Pause timeout="300" />
 			</setup>
 			<body>
 				<AssertPropertyValue target="navigator.actionBar" propertyName="height" value="67" />
@@ -284,13 +276,8 @@
 			<setup>
 				<RunCode code="FlexGlobals.topLevelApplication.doPopAll()" waitTarget="navigator" waitEvent="updateComplete"/>
 				<RunCode code="FlexGlobals.topLevelApplication.navigator.pushView(components.ActionBarView1)" waitTarget="navigator" waitEvent="updateComplete" />
-<<<<<<< HEAD
-				<ResetComponent target="navigator.actionBar" className="spark.components.actionBar"/>			
-				<Pause timeout="300" />
-=======
-				<ResetComponent target="navigator.actionBar" className="spark.components.actionBar"/>
-				<WaitForLayoutManager />
->>>>>>> 97bedf75
+				<ResetComponent target="navigator.actionBar" className="spark.components.actionBar"/>
+				<WaitForLayoutManager />
 				<SetProperty target="navigator.actionBar" propertyName="title" value="c" waitTarget="navigator.actionBar" waitEvent="updateComplete"/>
 				<Pause timeout="300" />
 			</setup>
@@ -357,15 +344,10 @@
 			<setup>
 				<RunCode code="FlexGlobals.topLevelApplication.doPopAll()" waitTarget="navigator" waitEvent="updateComplete"/>
 				<RunCode code="FlexGlobals.topLevelApplication.navigator.pushView(components.ActionBarView1)" waitTarget="navigator" waitEvent="updateComplete" />
-<<<<<<< HEAD
-				<ResetComponent target="navigator.actionBar" className="spark.components.actionBar"/>								
-				<RunCode code="FlexGlobals.topLevelApplication.navigator.actionBar.title='xhellox'" waitTarget="navigator" waitEvent="updateComplete"/>
-=======
 				<ResetComponent target="navigator.actionBar" className="spark.components.actionBar"/>
 				<WaitForLayoutManager />								
 				<RunCode code="FlexGlobals.topLevelApplication.navigator.actionBar.title='xhellox'" waitTarget="navigator" waitEvent="updateComplete"/>
 				<Pause timeout="300" />
->>>>>>> 97bedf75
 				
 			</setup>
 			<body>
@@ -631,11 +613,7 @@
 				<RunCode code="FlexGlobals.topLevelApplication.doPopAll()" waitTarget="navigator" waitEvent="updateComplete"/>
 				<RunCode code="FlexGlobals.topLevelApplication.navigator.pushView(components.ActionBarView1)" waitTarget="navigator" waitEvent="updateComplete" />
 				<ResetComponent target="navigator.actionBar" className="spark.components.actionBar"/>
-<<<<<<< HEAD
-				<WaitForLayoutManager />			
-=======
-				<WaitForLayoutManager />
->>>>>>> 97bedf75
+				<WaitForLayoutManager />
 			</setup>
 			<body>	
 				<AssertPropertyValue target="navigator.actionBar.titleLayout" propertyName="verticalAlign" value="middle" />
@@ -718,15 +696,9 @@
 				<RunCode code="FlexGlobals.topLevelApplication.doPopAll()" waitTarget="navigator" waitEvent="updateComplete"/>
 				<RunCode code="FlexGlobals.topLevelApplication.navigator.pushView(components.ActionBarView1)" waitTarget="navigator" waitEvent="updateComplete" />
 				<ResetComponent target="navigator.actionBar" className="spark.components.actionBar"/>
-<<<<<<< HEAD
+				<WaitForLayoutManager />
 			</setup>
 			<body>		
-				<WaitForLayoutManager />
-=======
-				<WaitForLayoutManager />
-			</setup>
-			<body>		
->>>>>>> 97bedf75
 				<Pause timeout="300" />
 				<AssertPropertyValue target="navigator.actionBar.titleLayout" propertyName="gap" value="0"/>
 				<CompareBitmap url="../properties/baselines" target="navigator.actionBar">
@@ -1283,10 +1255,7 @@
 				<RunCode code="FlexGlobals.topLevelApplication.doPopAll()" waitTarget="navigator" waitEvent="updateComplete"/>
 				<RunCode code="FlexGlobals.topLevelApplication.navigator.pushView(components.ActionBarView1)" waitTarget="navigator" waitEvent="updateComplete" />
 				<ResetComponent target="navigator.actionBar" className="spark.components.actionBar"/>	
-<<<<<<< HEAD
-=======
-				<WaitForLayoutManager />
->>>>>>> 97bedf75
+				<WaitForLayoutManager />
 				<SetProperty target="navigator.actionBar" propertyName="navigationContent" valueExpression="value=twoEArray" waitEvent="updateComplete" />
 				<SetProperty target="navigator.actionBar" propertyName="navigationLayout" valueExpression="value=basic" />
 				<Pause timeout="300" />
