<?xml version="1.0"?>
<!--

  Licensed to the Apache Software Foundation (ASF) under one or more
  contributor license agreements.  See the NOTICE file distributed with
  this work for additional information regarding copyright ownership.
  The ASF licenses this file to You under the Apache License, Version 2.0
  (the "License"); you may not use this file except in compliance with
  the License.  You may obtain a copy of the License at

      http://www.apache.org/licenses/LICENSE-2.0

  Unless required by applicable law or agreed to in writing, software
  distributed under the License is distributed on an "AS IS" BASIS,
  WITHOUT WARRANTIES OR CONDITIONS OF ANY KIND, either express or implied.
  See the License for the specific language governing permissions and
  limitations under the License.

-->

<project name="framework" default="main" basedir=".">
    <property name="FLEX_HOME" value="${basedir}"/>
	
	<!-- Set playerglobal.version and locale -->
	<loadproperties srcFile="${FLEX_HOME}/build.properties"/>

    <target name="main" depends="clean,thirdparty-downloads"/>
    
    <target name="thirdparty-downloads" depends="airsdk-download,playerglobal-download" description="Copies required downloads into place for build" />
    
    <target name="airsdk-check" description="Checks if the Air SDK has been downloaded.">
        <available file="${basedir}/lib/air/airglobal.swc" property="airsdk.present"/>
    </target>

    <target name="playerglobal-check" description="Checks if the playerglobal.swc has been downloaded.">
        <available file="${basedir}/lib/player/${playerglobal.version}/playerglobal.swc" property="playerglobal.swc.present"/>
    </target>
  
    
    <!-- Adobe AIR SDK  -->
    <!-- Because this requires a network connection it is copied only if it doesn't already exist. -->
    <!-- Regardless of platform use the win kit to get airglobal.swc. --> 
    <target name="airsdk-download" depends="airsdk-check" unless="airsdk.present" description="Copies Adobe AIR SDK for the windows from the Adobe website">
        <echo message="Be patient.  This takes a few minutes..." />
        <mkdir dir="${FLEX_HOME}/air"/>
        <mkdir dir="${FLEX_HOME}/temp"/>
        <get src="http://airdownload.adobe.com/air/win/download/${air.version}/AdobeAIRSDK.zip" 
            dest="${FLEX_HOME}/temp/AIR Integration Kit.zip" 
            verbose="false"/>
        <unzip dest="${FLEX_HOME}/air/AIR Integration Kit" src="${FLEX_HOME}/temp/AIR Integration Kit.zip" />
        <!-- May not be required -->
        <copy file="${FLEX_HOME}/air/AIR Integration Kit/frameworks/libs/air/airglobal.swc" 
            toDir="${basedir}/lib/air"/>
    </target>

    <!-- playerglobal.swc -->
    <!-- Because this requires a network connection it copies playerglobal.swc only if it doesn't already exist. -->	
	<target name="playerglobal-download" depends="playerglobal-check,playerglobal-settarget,playerglobal10.2-download,playerglobal10.3-download,playerglobal11.0-download,playerglobal11.1-download,playerglobal11.2-download,playerglobal11.3-download,playerglobal11.4-download,playerglobal11.5-download,playerglobal11.6-download,playerglobal11.7-download,playerglobal11.8-download,playerglobal11.9-download,playerglobal12.0-download,playerglobal13.0-download" description="Copies playerglobal.swc from the Adobe website">
    </target>
	
	<target name="playerglobal-settarget" unless="playerglobal.swc.present">
		<condition property="target10.2">
			<equals arg1="${playerglobal.version}" arg2="10.2" />
		</condition>
		<condition property="target10.3">
			<equals arg1="${playerglobal.version}" arg2="10.3" />
		</condition>
		<condition property="target11.0">
			<equals arg1="${playerglobal.version}" arg2="11.0" />
		</condition>
		<condition property="target11.1">
			<equals arg1="${playerglobal.version}" arg2="11.1" />
		</condition>
		<condition property="target11.2">
			<equals arg1="${playerglobal.version}" arg2="11.2" />
		</condition>
		<condition property="target11.3">
			<equals arg1="${playerglobal.version}" arg2="11.3" />
		</condition>
		<condition property="target11.4">
			<equals arg1="${playerglobal.version}" arg2="11.4" />
		</condition>
		<condition property="target11.5">
			<equals arg1="${playerglobal.version}" arg2="11.5" />
		</condition>
		<condition property="target11.6">
			<equals arg1="${playerglobal.version}" arg2="11.6" />
		</condition>
		<condition property="target11.7">
			<equals arg1="${playerglobal.version}" arg2="11.7" />
		</condition>
		<condition property="target11.8">
			<equals arg1="${playerglobal.version}" arg2="11.8" />
		</condition>
		<condition property="target11.9">
			<equals arg1="${playerglobal.version}" arg2="11.9" />
		</condition>
		<condition property="target12.0">
			<equals arg1="${playerglobal.version}" arg2="12.0" />
		</condition>
		<condition property="target13.0">
			<equals arg1="${playerglobal.version}" arg2="13.0" />
		</condition>
		<condition property="target14.0">
			<equals arg1="${playerglobal.version}" arg2="14.0" />
		</condition>
		<condition property="target15.0">
			<equals arg1="${playerglobal.version}" arg2="15.0" />
		</condition>
		<condition property="target16.0">
			<equals arg1="${playerglobal.version}" arg2="16.0" />
		</condition>
<<<<<<< HEAD
=======
		<condition property="target17.0">
			<equals arg1="${playerglobal.version}" arg2="17.0" />
		</condition>
>>>>>>> 695151d4
	 </target>

    <target name="playerglobal10.2-download" if="target10.2">
    	<mkdir dir="${basedir}/lib/player/${playerglobal.version}"/>
        <get src="http://download.macromedia.com/get/flashplayer/installers/archive/playerglobal/playerglobal10_2.swc" 
            dest="${basedir}/lib/player/${playerglobal.version}/playerglobal.swc" 
            verbose="false"/>
    </target>
    	
    <target name="playerglobal10.3-download" if="target10.3">
    	<mkdir dir="${basedir}/lib/player/${playerglobal.version}"/>
        <get src="http://download.macromedia.com/get/flashplayer/installers/archive/playerglobal/playerglobal10_3.swc" 
            dest="${basedir}/lib/player/${playerglobal.version}/playerglobal.swc" 
            verbose="false"/>
    </target>
	
    <target name="playerglobal11.0-download" if="target11.0">
    	<mkdir dir="${basedir}/lib/player/${playerglobal.version}"/>
        <get src="http://download.macromedia.com/pub/flashplayer/updaters/11/playerglobal11_0.swc" 
            dest="${basedir}/lib/player/${playerglobal.version}/playerglobal.swc" 
            verbose="false"/>
    </target> 
	
    <target name="playerglobal11.1-download" if="target11.1">
    	<mkdir dir="${basedir}/lib/player/${playerglobal.version}"/>
        <get src="http://download.macromedia.com/pub/flashplayer/updaters/11/playerglobal11_1.swc" 
            dest="${basedir}/lib/player/${playerglobal.version}/playerglobal.swc" 
            verbose="false"/>
    </target> 
    
    <target name="playerglobal11.2-download" if="target11.2">
    	<mkdir dir="${basedir}/lib/player/${playerglobal.version}"/>
        <get src="http://download.macromedia.com/pub/flashplayer/updaters/11/playerglobal11_2.swc" 
            dest="${basedir}/lib/player/${playerglobal.version}/playerglobal.swc" 
            verbose="false"/>
    </target>
	
    <target name="playerglobal11.3-download" if="target11.3">
    	<mkdir dir="${basedir}/lib/player/${playerglobal.version}"/>
        <get src="http://download.macromedia.com/pub/flashplayer/updaters/11/playerglobal11_3.swc" 
            dest="${basedir}/lib/player/${playerglobal.version}/playerglobal.swc" 
            verbose="false"/>
    </target>
	
    <target name="playerglobal11.4-download" if="target11.4">
    	<mkdir dir="${basedir}/lib/player/${playerglobal.version}"/>
        <get src="http://download.macromedia.com/pub/flashplayer/updaters/11/playerglobal11_4.swc" 
            dest="${basedir}/lib/player/${playerglobal.version}/playerglobal.swc" 
            verbose="false"/>
    </target>
	
    <target name="playerglobal11.5-download" if="target11.5">
    	<mkdir dir="${basedir}/lib/player/${playerglobal.version}"/>
        <get src="http://download.macromedia.com/pub/flashplayer/updaters/11/playerglobal11_5.swc" 
            dest="${basedir}/lib/player/${playerglobal.version}/playerglobal.swc" 
            verbose="false"/>
    </target>
	
    <target name="playerglobal11.6-download" if="target11.6">
    	<mkdir dir="${basedir}/lib/player/${playerglobal.version}"/>
        <get src="http://download.macromedia.com/pub/flashplayer/updaters/11/playerglobal11_6.swc" 
            dest="${basedir}/lib/player/${playerglobal.version}/playerglobal.swc" 
            verbose="false"/>
    </target>
	
    <target name="playerglobal11.7-download" if="target11.7">
    	<mkdir dir="${basedir}/lib/player/${playerglobal.version}"/>
        <get src="http://download.macromedia.com/pub/flashplayer/updaters/11/playerglobal11_7.swc" 
            dest="${basedir}/lib/player/${playerglobal.version}/playerglobal.swc" 
            verbose="false"/>
    </target>
	
    <target name="playerglobal11.8-download" if="target11.8">
    	<mkdir dir="${basedir}/lib/player/${playerglobal.version}"/>
        <get src="http://download.macromedia.com/pub/flashplayer/updaters/11/playerglobal11_8.swc" 
            dest="${basedir}/lib/player/${playerglobal.version}/playerglobal.swc" 
            verbose="false"/>
    </target>
	
    <target name="playerglobal11.9-download" if="target11.9">
    	<mkdir dir="${basedir}/lib/player/${playerglobal.version}"/>
        <get src="http://download.macromedia.com/get/flashplayer/updaters/11/playerglobal11_9.swc" 
            dest="${basedir}/lib/player/${playerglobal.version}/playerglobal.swc" 
            verbose="false"/>
    </target>
	
    <target name="playerglobal12.0-download" if="target12.0">
    	<mkdir dir="${basedir}/lib/player/${playerglobal.version}"/>
        <get src="http://download.macromedia.com/get/flashplayer/updaters/12/playerglobal12_0.swc" 
            dest="${basedir}/lib/player/${playerglobal.version}/playerglobal.swc" 
            verbose="false"/>
    </target>
            	
    <target name="playerglobal13.0-download" if="target13.0">
    	<mkdir dir="${basedir}/lib/player/${playerglobal.version}"/>
        <get src="http://download.macromedia.com/get/flashplayer/updaters/13/playerglobal13_0.swc" 
            dest="${basedir}/lib/player/${playerglobal.version}/playerglobal.swc" 
            verbose="false"/>
    </target>
	
    <target name="playerglobal14.0-download" if="target14.0">
    	<mkdir dir="${basedir}/lib/player/${playerglobal.version}"/>
        <get src="http://download.macromedia.com/get/flashplayer/updaters/14/playerglobal14_0.swc" 
            dest="${basedir}/lib/player/${playerglobal.version}/playerglobal.swc" 
            verbose="false"/>
    </target>
	
    <target name="playerglobal15.0-download" if="target15.0">
    	<mkdir dir="${basedir}/lib/player/${playerglobal.version}"/>
        <get src="http://download.macromedia.com/get/flashplayer/updaters/15/playerglobal15_0.swc" 
            dest="${basedir}/lib/player/${playerglobal.version}/playerglobal.swc" 
            verbose="false"/>
    </target>

    <target name="playerglobal16.0-download" if="target16.0">
    	<mkdir dir="${basedir}/lib/player/${playerglobal.version}"/>
        <get src="http://download.macromedia.com/get/flashplayer/updaters/16/playerglobal16_0.swc" 
            dest="${basedir}/lib/player/${playerglobal.version}/playerglobal.swc" 
            verbose="false"/>
    </target>

<<<<<<< HEAD
=======
    <target name="playerglobal17.0-download" if="target17.0">
    	<mkdir dir="${basedir}/lib/player/${playerglobal.version}"/>
        <get src="http://download.macromedia.com/get/flashplayer/updaters/17/playerglobal17_0.swc" 
            dest="${basedir}/lib/player/${playerglobal.version}/playerglobal.swc" 
            verbose="false"/>
    </target>
    	
>>>>>>> 695151d4
    <!-- target name="playerglobal16.0-download" if="target16.0">
    	<mkdir dir="${basedir}/lib/player/${playerglobal.version}"/>
        <get src="http://labsdownload.adobe.com/pub/labs/flashruntimes/flashplayer/flashplayer16_playerglobal.swc" 
            dest="${basedir}/lib/player/${playerglobal.version}/playerglobal.swc" 
            verbose="false"/>
    </target -->
            	
    <target name="clean" description="Cleans third party downloaded files.">
    	<delete dir="${FLEX_HOME}/temp" />
    	<delete dir="${FLEX_HOME}/air" />
        <delete dir="${FLEX_HOME}/lib/air" />
        <delete dir="${FLEX_HOME}/lib/player"/>
     </target>

</project><|MERGE_RESOLUTION|>--- conflicted
+++ resolved
@@ -110,12 +110,9 @@
 		<condition property="target16.0">
 			<equals arg1="${playerglobal.version}" arg2="16.0" />
 		</condition>
-<<<<<<< HEAD
-=======
 		<condition property="target17.0">
 			<equals arg1="${playerglobal.version}" arg2="17.0" />
 		</condition>
->>>>>>> 695151d4
 	 </target>
 
     <target name="playerglobal10.2-download" if="target10.2">
@@ -237,8 +234,6 @@
             verbose="false"/>
     </target>
 
-<<<<<<< HEAD
-=======
     <target name="playerglobal17.0-download" if="target17.0">
     	<mkdir dir="${basedir}/lib/player/${playerglobal.version}"/>
         <get src="http://download.macromedia.com/get/flashplayer/updaters/17/playerglobal17_0.swc" 
@@ -246,7 +241,6 @@
             verbose="false"/>
     </target>
     	
->>>>>>> 695151d4
     <!-- target name="playerglobal16.0-download" if="target16.0">
     	<mkdir dir="${basedir}/lib/player/${playerglobal.version}"/>
         <get src="http://labsdownload.adobe.com/pub/labs/flashruntimes/flashplayer/flashplayer16_playerglobal.swc" 
