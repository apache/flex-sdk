--- conflicted
+++ resolved
@@ -107,10 +107,7 @@
 then
     echo ${IDE_SDK_DIR} does not appear to be a Apache Flex distribution with rsls.
     echo If this is a source distribution of Apache Flex you must first build the rsls.
-<<<<<<< HEAD
-=======
     echo Build rsls via 'ant frameworks-rsls' in the Apache Flex directory.
->>>>>>> 97bedf75
     exit 1;
 fi
 
