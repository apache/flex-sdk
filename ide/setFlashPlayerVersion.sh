#!/bin/sh -e

################################################################################
##
##  Licensed to the Apache Software Foundation (ASF) under one or more
##  contributor license agreements.  See the NOTICE file distributed with
##  this work for additional information regarding copyright ownership.
##  The ASF licenses this file to You under the Apache License, Version 2.0
##  (the "License"); you may not use this file except in compliance with
##  the License.  You may obtain a copy of the License at
##
##      http://www.apache.org/licenses/LICENSE-2.0
##
##  Unless required by applicable law or agreed to in writing, software
##  distributed under the License is distributed on an "AS IS" BASIS,
##  WITHOUT WARRANTIES OR CONDITIONS OF ANY KIND, either express or implied.
##  See the License for the specific language governing permissions and
##  limitations under the License.
##
################################################################################

#
# Usage: setFlashPlayerVersion "Apache Flex directory" "Flash Player version" 
#
# This script will configure an Apache Flex SDK to use a minimum version of the FLash Player

# Process the parameters.

IDE_SDK_DIR="$1"
if [ "${IDE_SDK_DIR}" = "" ]
then
    echo Usage: $0 "Apache Flex directory"
    echo Or
    echo Usage: $0 "Apache Flex directory" "Flash Player version"  
    exit 1;
fi

echo The Apache Flex directory for the IDE is "$IDE_SDK_DIR"

FLASH_VERSION="$2"

askYesNo() {
	read -n 1 accept
	echo
		
    yesNo="N"
		
	if [[ "${accept}" = "Y" || "${accept}" = "y" ]]
	then
	   yesNo="Y"
	fi
}

determineVersion()
{
    echo
    echo "Do you want to use the latest version of the Flash Player?"
    askYesNo
    latest=$yesNo
    echo
    
    if [ $latest = "N" ]
    then
	    echo "Do you need to support all older versions of the Flash Player?"
	    askYesNo
	    legacy=$yesNo
	    echo
	else
	    legacy="N"
	fi
	
	echo "Do you want to use the very latest Adobe Labs beta version?"
    askYesNo
    useBeta=$yesNo
    echo
    echo "Do you want to create browser based applications?"
    askYesNo
    useBrowser=$yesNo
    echo
    echo "Do you want to create desktop applications?"
    askYesNo
    useDesktop=$yesNo
    echo
    echo "Do you want to create mobile applications?"
    askYesNo
    useMobile=$yesNo
	echo

	FLASH_VERSION="10.2"

    if [[ $legacy = "Y" ]]
    then
       FLASH_VERSION="11.1"
    fi
    
    if [[ $useMobile = "Y" || $useDesktop != "Y" ]]
    then
        if [[ $useBrowser = "Y" ]]
        then 
            FLASH_VERSION="11.1"
        else
<<<<<<< HEAD
            FLASH_VERSION="16.0"
=======
            FLASH_VERSION="17.0"
>>>>>>> 695151d4
        fi
    fi
    
    if [ ${latest} = "Y" ]
    then
<<<<<<< HEAD
    	FLASH_VERSION="16.0"
=======
    	FLASH_VERSION="17.0"
>>>>>>> 695151d4
    fi
    
    # (erikdebruin) How does this work if the beta and release have the same
    #               major.minor version?
    if [ ${useBeta} = "Y" ]
    then
<<<<<<< HEAD
    	FLASH_VERSION="16.0"
=======
    	FLASH_VERSION="17.0b"
>>>>>>> 695151d4
    fi
    
    echo "Setting minimum Flash Player version to ${FLASH_VERSION}"
    echo
    echo
}

if [[ -z "${FLASH_VERSION}" ]]
then
	determineVersion
fi

if [[ "${FLASH_VERSION}" != "10.2" && "${FLASH_VERSION}" != "10.3"  && "${FLASH_VERSION}" != "11.0"
  && "${FLASH_VERSION}" != "11.1" && "${FLASH_VERSION}" != "11.2" && "${FLASH_VERSION}" != "11.3"
  && "${FLASH_VERSION}" != "11.4" && "${FLASH_VERSION}" != "11.5" && "${FLASH_VERSION}" != "11.6"
  && "${FLASH_VERSION}" != "11.7" && "${FLASH_VERSION}" != "11.8" && "${FLASH_VERSION}" != "11.9"
  && "${FLASH_VERSION}" != "12.0" && "${FLASH_VERSION}" != "13.0" && "${FLASH_VERSION}" != "14.0"
<<<<<<< HEAD
  && "${FLASH_VERSION}" != "15.0" && "${FLASH_VERSION}" != "16.0" ]]
then
	echo Unknown version ${FLASH_VERSION} of Flash Player. Versions 10.2, 10.3, 11.0, 11.1, 11.2, 11.3, 11.4, 11.5, 11.6, 11.7, 11.8, 11.9, 12.0, 13.0, 14.0, 15.0 and 16.0 are supported.
=======
  && "${FLASH_VERSION}" != "15.0" && "${FLASH_VERSION}" != "16.0" && "${FLASH_VERSION}" != "17.0"
  && "${FLASH_VERSION}" != "17.0b" ]]
then
	echo Unknown version ${FLASH_VERSION} of Flash Player. Versions 10.2, 10.3, 11.0, 11.1, 11.2, 11.3, 11.4, 11.5, 11.6, 11.7, 11.8, 11.9, 12.0, 13.0, 14.0, 15.0, 16.0 and 17.0 are supported.
>>>>>>> 695151d4
	exit 1;
fi

# If this is an Apache Flex dir then there should be a NOTICE file.

if [ ! -f "${IDE_SDK_DIR}/NOTICE" ]
then
    echo ${IDE_SDK_DIR} does not appear to be an Apache Flex distribution.
    exit 1;
fi

echo Checking player globals
echo
./checkAllPlayerGlobals.sh "$IDE_SDK_DIR"

if [[ $useMobile = "Y" || $useDesktop = "Y" ]] 
then
	echo Installing AIR
	echo
	
	if [[ $FLASH_VERSION = "16.0" ]]
    then
        ./addAIRtoSDK.sh 16.0 "$IDE_SDK_DIR"
    fi
    
	if [[ $FLASH_VERSION = "15.0" ]]
    then
        ./addAIRtoSDK.sh 15.0 "$IDE_SDK_DIR"
    fi

	if [[ $FLASH_VERSION = "17.0b" ]]
    then
        ./addAIRtoSDK.sh 17.0b "$IDE_SDK_DIR"
    fi
    
	if [[ $FLASH_VERSION = "17.0" ]]
    then
        ./addAIRtoSDK.sh 17.0 "$IDE_SDK_DIR"
    fi
    	
	if [[ $FLASH_VERSION = "16.0" ]]
    then
        ./addAIRtoSDK.sh 16.0 "$IDE_SDK_DIR"
    fi
    
	if [[ $FLASH_VERSION = "15.0" ]]
    then
        ./addAIRtoSDK.sh 15.0 "$IDE_SDK_DIR"
    fi

	if [[ $FLASH_VERSION = "14.0" ]]
    then
        ./addAIRtoSDK.sh 14.0 "$IDE_SDK_DIR"
    fi
    	
	if [[ $FLASH_VERSION = "13.0" ]]
    then
        ./addAIRtoSDK.sh 13.0 "$IDE_SDK_DIR"
    fi
	
    if [[ $FLASH_VERSION = "12.0" ]]
    then
        ./addAIRtoSDK.sh 4.0 "$IDE_SDK_DIR"
    fi

    if [[ $FLASH_VERSION = "11.9" ]]
    then
        ./addAIRtoSDK.sh 3.9 "$IDE_SDK_DIR"
    fi
    
    if [[ $FLASH_VERSION = "11.8" ]]
    then
        ./addAIRtoSDK.sh 3.8 "$IDE_SDK_DIR"
    fi
    
    if [[ $FLASH_VERSION = "11.1" ]]
    then
        ./addAIRtoSDK.sh 3.1 "$IDE_SDK_DIR"
    fi
fi

# update config file

updatePlayerVersion() {
	playerversion=$1
	configFile=$2
	
	sed "s/<target-player>[0-9][0-9]\.[0-9]<\/target-player>/<target-player>${playerversion}<\/target-player>/" < "${configFile}"  > "${configFile}.tmp"
	mv "${configFile}.tmp" "${configFile}"
}

updateSWFVersion() {
	swfversion=$1
	configFile=$2
	
	sed "s/<swf-version>[0-9][0-9]<\/swf-version>/<swf-version>${swfversion}<\/swf-version>/" < "${configFile}"  > "${configFile}.tmp"
	mv "${configFile}.tmp" "${configFile}"
}

updatePlayerDescription() {
	playerversion=$1
	configFile=$2
	
	echo Updating ${configFile}
	
	sed "s/FP[0-9][0-9]\.[0-9]/FP${playerversion}/" < "${configFile}"  > "${configFile}.tmp"
	mv "${configFile}.tmp" "${configFile}"
}

configFiles=(
"${IDE_SDK_DIR}/frameworks/flex-config.xml"
"${IDE_SDK_DIR}/frameworks/air-config.xml"
"${IDE_SDK_DIR}/frameworks/airmobile-config.xml"
)

updatePlayerDescription "${FLASH_VERSION}" "${IDE_SDK_DIR}/flex-sdk-description.xml"

for configFile in "${configFiles[@]}"
do
	echo Updating ${configFile}
	
	updatePlayerVersion "${FLASH_VERSION}" "${configFile}"

<<<<<<< HEAD
=======
	if [ ${FLASH_VERSION} = "17.0b	" ]
	then
		updateSWFVersion 28 "${configFile}"
	fi
	
	if [ ${FLASH_VERSION} = "17.0" ]
	then
		updateSWFVersion 28 "${configFile}"
	fi
	
>>>>>>> 695151d4
	if [ ${FLASH_VERSION} = "16.0" ]
	then
		updateSWFVersion 27 "${configFile}"
	fi
	
	if [ ${FLASH_VERSION} = "15.0" ]
	then
		updateSWFVersion 26 "${configFile}"
	fi
	
	if [ ${FLASH_VERSION} = "14.0" ]
	then
		updateSWFVersion 25 "${configFile}"
	fi
	
	if [ ${FLASH_VERSION} = "13.0" ]
	then
		updateSWFVersion 24 "${configFile}"
	fi
		
	if [ ${FLASH_VERSION} = "12.0" ]
	then
		updateSWFVersion 23 "${configFile}"
	fi
	
	if [ ${FLASH_VERSION} = "11.9" ]
	then
		updateSWFVersion 22 "${configFile}"
	fi

	if [ ${FLASH_VERSION} = "11.8" ]
	then
		updateSWFVersion 21 "${configFile}"
	fi
			
	if [ ${FLASH_VERSION} = "11.7" ]
	then
		updateSWFVersion 20 "${configFile}"
	fi
	
	if [ ${FLASH_VERSION} = "11.6" ]
	then
		updateSWFVersion 19 "${configFile}"
	fi
	
	if [ ${FLASH_VERSION} = "11.5" ]
	then
		updateSWFVersion 18 "${configFile}"
	fi
	
	if [ ${FLASH_VERSION} = "11.4" ]
	then
		updateSWFVersion 17 "${configFile}"
	fi

	if [ ${FLASH_VERSION} = "11.3" ]
	then
		updateSWFVersion 16 "${configFile}"
	fi
	
	if [ ${FLASH_VERSION} = "11.2" ]
	then
		updateSWFVersion 15 "${configFile}"
	fi
	
	if [ ${FLASH_VERSION} = "11.1" ]
	then
		updateSWFVersion 14 "${configFile}"
	fi
	
    if [ ${FLASH_VERSION} = "11.0" ]
	then
		updateSWFVersion 13 "${configFile}"
	fi
	
	if [ ${FLASH_VERSION} = "10.3" ]
	then
		updateSWFVersion 12 "${configFile}"
	fi
	
	if [ ${FLASH_VERSION} = "10.2" ]
	then
		updatePlayerVersion 10.2 "${configFile}"
		updateSWFVersion 11 "${configFile}"
	fi
done

<|MERGE_RESOLUTION|>--- conflicted
+++ resolved
@@ -99,32 +99,18 @@
         then 
             FLASH_VERSION="11.1"
         else
-<<<<<<< HEAD
-            FLASH_VERSION="16.0"
-=======
             FLASH_VERSION="17.0"
->>>>>>> 695151d4
         fi
     fi
     
     if [ ${latest} = "Y" ]
     then
-<<<<<<< HEAD
-    	FLASH_VERSION="16.0"
-=======
     	FLASH_VERSION="17.0"
->>>>>>> 695151d4
-    fi
-    
-    # (erikdebruin) How does this work if the beta and release have the same
-    #               major.minor version?
+    fi
+    
     if [ ${useBeta} = "Y" ]
     then
-<<<<<<< HEAD
-    	FLASH_VERSION="16.0"
-=======
     	FLASH_VERSION="17.0b"
->>>>>>> 695151d4
     fi
     
     echo "Setting minimum Flash Player version to ${FLASH_VERSION}"
@@ -142,16 +128,10 @@
   && "${FLASH_VERSION}" != "11.4" && "${FLASH_VERSION}" != "11.5" && "${FLASH_VERSION}" != "11.6"
   && "${FLASH_VERSION}" != "11.7" && "${FLASH_VERSION}" != "11.8" && "${FLASH_VERSION}" != "11.9"
   && "${FLASH_VERSION}" != "12.0" && "${FLASH_VERSION}" != "13.0" && "${FLASH_VERSION}" != "14.0"
-<<<<<<< HEAD
-  && "${FLASH_VERSION}" != "15.0" && "${FLASH_VERSION}" != "16.0" ]]
-then
-	echo Unknown version ${FLASH_VERSION} of Flash Player. Versions 10.2, 10.3, 11.0, 11.1, 11.2, 11.3, 11.4, 11.5, 11.6, 11.7, 11.8, 11.9, 12.0, 13.0, 14.0, 15.0 and 16.0 are supported.
-=======
   && "${FLASH_VERSION}" != "15.0" && "${FLASH_VERSION}" != "16.0" && "${FLASH_VERSION}" != "17.0"
   && "${FLASH_VERSION}" != "17.0b" ]]
 then
 	echo Unknown version ${FLASH_VERSION} of Flash Player. Versions 10.2, 10.3, 11.0, 11.1, 11.2, 11.3, 11.4, 11.5, 11.6, 11.7, 11.8, 11.9, 12.0, 13.0, 14.0, 15.0, 16.0 and 17.0 are supported.
->>>>>>> 695151d4
 	exit 1;
 fi
 
@@ -171,16 +151,6 @@
 then
 	echo Installing AIR
 	echo
-	
-	if [[ $FLASH_VERSION = "16.0" ]]
-    then
-        ./addAIRtoSDK.sh 16.0 "$IDE_SDK_DIR"
-    fi
-    
-	if [[ $FLASH_VERSION = "15.0" ]]
-    then
-        ./addAIRtoSDK.sh 15.0 "$IDE_SDK_DIR"
-    fi
 
 	if [[ $FLASH_VERSION = "17.0b" ]]
     then
@@ -275,8 +245,6 @@
 	
 	updatePlayerVersion "${FLASH_VERSION}" "${configFile}"
 
-<<<<<<< HEAD
-=======
 	if [ ${FLASH_VERSION} = "17.0b	" ]
 	then
 		updateSWFVersion 28 "${configFile}"
@@ -287,7 +255,6 @@
 		updateSWFVersion 28 "${configFile}"
 	fi
 	
->>>>>>> 695151d4
 	if [ ${FLASH_VERSION} = "16.0" ]
 	then
 		updateSWFVersion 27 "${configFile}"
