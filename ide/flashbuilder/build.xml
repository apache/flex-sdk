--- conflicted
+++ resolved
@@ -51,11 +51,7 @@
          
          There is no clean for this operation.
     -->
-<<<<<<< HEAD
-    <target name="make-sdk" depends="check-rsls,install-config,install-playerglobal,install-air"
-=======
     <target name="make-sdk" depends="build-rsls,install-config,install-playerglobal,install-air"
->>>>>>> 97bedf75
         description="Converts this SDK into the layout FlashBuilder expects."/>
     
     <target name="create-config-files" 
@@ -111,15 +107,10 @@
 
     <target name="check-rsls">
         <available file="${frameworks.dir}/rsls" type="dir" property="rsls.dir.exists"/>
-<<<<<<< HEAD
-        <fail message="The ${frameworks.dir}/rsls directory must be created. Use the frameworks-rsls ant target in ${FLEX_HOME}." 
-            unless="rsls.dir.exists"/>
-=======
     </target>
     
     <target name="build-rsls" depends="check-rsls" unless="rsls.dir.exists">
         <ant dir="${FLEX_HOME}" target="frameworks-rsls"/>
->>>>>>> 97bedf75
     </target>
     
     <target name="install-config" depends="expand-config-tokens">
