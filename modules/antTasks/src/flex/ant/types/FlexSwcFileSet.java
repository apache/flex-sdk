--- conflicted
+++ resolved
@@ -33,11 +33,7 @@
 		super(spec, dirs);
 	}
 
-<<<<<<< HEAD
-	// Only accept directories, *.swc and *.ane files
-=======
 	// Only accept directories, and *.swc and *.ane files
->>>>>>> e69fe895
     protected void addFiles(File base, String[] files, Commandline cmdl)
     {
         FileUtils utils = FileUtils.getFileUtils();
