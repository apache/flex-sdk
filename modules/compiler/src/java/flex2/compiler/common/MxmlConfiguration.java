--- conflicted
+++ resolved
@@ -46,10 +46,7 @@
     //
     // 'compiler.mxml.compatibility-version' option
     //
-<<<<<<< HEAD
-=======
     public static final int VERSION_4_14_1 = 0x040e0001;
->>>>>>> 695151d4
 	public static final int VERSION_4_14 = 0x040e0000;
 	public static final int VERSION_4_13 = 0x040d0000;
 	public static final int VERSION_4_12_1 = 0x040c0001;
@@ -65,11 +62,7 @@
     public static final int VERSION_3_0 = 0x03000000;
     public static final int VERSION_2_0_1 = 0x02000001;
     public static final int VERSION_2_0 = 0x02000000;
-<<<<<<< HEAD
-    public static final int CURRENT_VERSION = VERSION_4_14;
-=======
     public static final int CURRENT_VERSION = VERSION_4_14_1;
->>>>>>> 695151d4
     public static final int EARLIEST_MAJOR_VERSION = 3;
     public static final int LATEST_MAJOR_VERSION = 4;
     public static final int LATEST_MINOR_VERSION = 14;
