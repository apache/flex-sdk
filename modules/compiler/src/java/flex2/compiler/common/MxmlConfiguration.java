--- conflicted
+++ resolved
@@ -48,10 +48,7 @@
     //
     // 'compiler.mxml.compatibility-version' option
     //
-<<<<<<< HEAD
-=======
 	public static final int VERSION_4_10 = 0x040a0000;
->>>>>>> 97bedf75
 	public static final int VERSION_4_9_1 = 0x04090001;
 	public static final int VERSION_4_9 = 0x04090000;
 	public static final int VERSION_4_8 = 0x04080000;
@@ -61,11 +58,7 @@
     public static final int VERSION_3_0 = 0x03000000;
     public static final int VERSION_2_0_1 = 0x02000001;
     public static final int VERSION_2_0 = 0x02000000;
-<<<<<<< HEAD
-    public static final int CURRENT_VERSION = VERSION_4_9_1;
-=======
     public static final int CURRENT_VERSION = VERSION_4_10;
->>>>>>> 97bedf75
     public static final int EARLIEST_MAJOR_VERSION = 3;
     public static final int LATEST_MAJOR_VERSION = 4;
     public static final int LATEST_MINOR_VERSION = 10;
