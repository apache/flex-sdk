--- conflicted
+++ resolved
@@ -33,11 +33,7 @@
 {
     public static String FLEX_MAJOR_VERSION = "4";
     public static String FLEX_MINOR_VERSION = "14";
-<<<<<<< HEAD
-    public static String FLEX_NANO_VERSION  = "0";
-=======
     public static String FLEX_NANO_VERSION  = "1";
->>>>>>> 695151d4
     
 	/**
 	 * Lib version is the "version" of the SWC format. Major number changes represent big (although not
