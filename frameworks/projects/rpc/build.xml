--- conflicted
+++ resolved
@@ -105,10 +105,7 @@
         <bundler locale="de_CH"/><!-- Swiss German resources -->
         <bundler locale="es_ES"/><!-- Spanish resources -->
         <bundler locale="fi_FI"/><!--  Finnish resources-->
-<<<<<<< HEAD
-=======
 		<bundler locale="fr_CH"/><!-- Swiss French resources -->
->>>>>>> 97bedf75
         <bundler locale="fr_FR"><!-- French resources -->
             <run.fat.swc>
                 <fat-swc locale="fr_FR"/>
@@ -166,10 +163,6 @@
     </target>
     
     <target name="compile" description="Compiles rpc.swc">
-<<<<<<< HEAD
-        <echo file="${FLEX_HOME}/frameworks/version.properties" append="false">build=${build.number}</echo>
-=======
->>>>>>> 97bedf75
         <echo message="Compiling frameworks/libs/rpc.swc"/>
 
         <!-- Load the <compc> task. We can't do this at the <project> level -->
@@ -196,10 +189,6 @@
             <arg value="+playerglobal.version=${playerglobal.version}" />
             <arg value="+env.PLAYERGLOBAL_HOME=${env.PLAYERGLOBAL_HOME}" />
         </compc>
-<<<<<<< HEAD
-        <delete file="${FLEX_HOME}/frameworks/version.properties"/>
-=======
->>>>>>> 97bedf75
     </target>
     
     <target name="doc" depends="clean-temp-docs" description="updates rpc.swc with asdoc xml">
