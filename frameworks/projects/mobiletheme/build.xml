--- conflicted
+++ resolved
@@ -26,8 +26,6 @@
     <property file="${FLEX_HOME}/env.properties"/>
     <property environment="env"/>
     <property file="${FLEX_HOME}/build.properties"/>
-<<<<<<< HEAD
-=======
 	
     <condition property="isMac">
         <os family="mac"/>
@@ -43,7 +41,6 @@
           </not>
         </and>
     </condition>  
->>>>>>> 97bedf75
 
     <target name="main" depends="clean,compile" description="Clean build of mobile.swc"/>
 
@@ -57,9 +54,6 @@
         </delete>
     </target>
 
-<<<<<<< HEAD
-    <target name="compile" description="Compiles mobile.swc">
-=======
     <target name="configModLinux" description="Modifies which config file to use" if="isLinux">
         <property name="configMod" value="AIR2"/>
     </target>
@@ -69,7 +63,6 @@
     </target>
 
     <target name="compile" description="Compiles mobile.swc" depends="configModLinux,configModOther">
->>>>>>> 97bedf75
         <echo message="Compiling frameworks/themes/Mobile/mobile.swc"/>
 
         <!-- Load the <compc> task. We can't do this at the <project> level -->
@@ -91,12 +84,7 @@
         <compc fork="true"
                output="${FLEX_HOME}/frameworks/themes/Mobile/mobile.swc">
             <jvmarg line="${compc.jvm.args}"/>
-<<<<<<< HEAD
-            <load-config filename="${FLEX_HOME}/frameworks/flex-config.xml"/>
-            <load-config filename="compile-config.xml" />
-=======
             <load-config filename="compile-config${configMod}.xml" />
->>>>>>> 97bedf75
             <arg value="+playerglobal.version=${playerglobal.version}" />
             <arg value="+env.PLAYERGLOBAL_HOME=${env.PLAYERGLOBAL_HOME}" />
         </compc>
