--- conflicted
+++ resolved
@@ -41,10 +41,6 @@
     </target>
     
     <target name="compile" description="Compiles spark_dmv.swc">
-<<<<<<< HEAD
-        <echo file="${FLEX_HOME}/frameworks/version.properties" append="false">build=${build.number}</echo>
-=======
->>>>>>> 97bedf75
         <echo message="Compiling frameworks/libs/spark_dmv.swc"/>
 
         <!-- Load the <compc> task. We can't do this at the <project> level -->
@@ -69,12 +65,7 @@
             <arg value="+playerglobal.version=${playerglobal.version}" />
             <arg value="+env.PLAYERGLOBAL_HOME=${env.PLAYERGLOBAL_HOME}" />
         </compc>
-<<<<<<< HEAD
-        <delete file="${FLEX_HOME}/frameworks/version.properties"/>
-        </target>
-=======
     </target>
->>>>>>> 97bedf75
     
     <target name="doc" depends="clean-temp-docs" description="updates spark_dmv.swc with asdoc xml">
         <!-- Load the <asdoc> task. We can't do this at the <project> level -->
