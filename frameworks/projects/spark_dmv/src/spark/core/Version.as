////////////////////////////////////////////////////////////////////////////////
//
//  Licensed to the Apache Software Foundation (ASF) under one or more
//  contributor license agreements.  See the NOTICE file distributed with
//  this work for additional information regarding copyright ownership.
//  The ASF licenses this file to You under the Apache License, Version 2.0
//  (the "License"); you may not use this file except in compliance with
//  the License.  You may obtain a copy of the License at
//
//      http://www.apache.org/licenses/LICENSE-2.0
//
//  Unless required by applicable law or agreed to in writing, software
//  distributed under the License is distributed on an "AS IS" BASIS,
//  WITHOUT WARRANTIES OR CONDITIONS OF ANY KIND, either express or implied.
//  See the License for the specific language governing permissions and
//  limitations under the License.
//
////////////////////////////////////////////////////////////////////////////////

import mx.core.mx_internal;

/**
 *  @private
 *  Version string for this class.
 */
<<<<<<< HEAD
mx_internal static const VERSION:String = "4.14.0.0";
=======
mx_internal static const VERSION:String = "4.14.1.0";
>>>>>>> 695151d4
<|MERGE_RESOLUTION|>--- conflicted
+++ resolved
@@ -23,8 +23,4 @@
  *  @private
  *  Version string for this class.
  */
-<<<<<<< HEAD
-mx_internal static const VERSION:String = "4.14.0.0";
-=======
-mx_internal static const VERSION:String = "4.14.1.0";
->>>>>>> 695151d4
+mx_internal static const VERSION:String = "4.14.1.0";