<?xml version="1.0"?>
<!--

  Licensed to the Apache Software Foundation (ASF) under one or more
  contributor license agreements.  See the NOTICE file distributed with
  this work for additional information regarding copyright ownership.
  The ASF licenses this file to You under the Apache License, Version 2.0
  (the "License"); you may not use this file except in compliance with
  the License.  You may obtain a copy of the License at

      http://www.apache.org/licenses/LICENSE-2.0

  Unless required by applicable law or agreed to in writing, software
  distributed under the License is distributed on an "AS IS" BASIS,
  WITHOUT WARRANTIES OR CONDITIONS OF ANY KIND, either express or implied.
  See the License for the specific language governing permissions and
  limitations under the License.

-->


<project name="flex" default="main" basedir=".">

	<property name="FLEX_HOME" location="${basedir}/../../.."/>

    <property file="${FLEX_HOME}/env.properties"/>
    <property environment="env"/>
	<property file="${FLEX_HOME}/build.properties"/>

	<target name="main" depends="clean,compile" description="Clean build of core.swc"/>

	<target name="clean">
		<delete failonerror="false">
			<fileset file="${basedir}/bundles.properties"/>
			<fileset dir="${FLEX_HOME}/frameworks/libs">
				<include name="core.swc"/>
				<include name="core.swc.incr"/>
			</fileset>
		</delete>
	</target>

	<target name="compile" description="Compiles core.swc">
		<echo message="Compiling frameworks/libs/core.swc"/>

		<!-- Load the <compc> task. We can't do this at the <project> level -->
		<!-- because targets that run before flexTasks.jar gets built would fail. -->
		<taskdef resource="flexTasks.tasks" classpath="${FLEX_HOME}/lib/flexTasks.jar"/>
		<!--
			core.swc contains a subset of the classes in framework.swc;
			only very core classes required to support MXML should be part
			of core.swc, for use by developers who don't need the entire framework.
			Therefore this project does not have its own source
			and instead finds the source files inside the project for framework.swc.
			This project has no MXML tags and therefore no manifest.
			Link in the classes (and their dependencies)
			listed in CoreClasses.as.
			Keep the standard metadata when compiling.
			Link in accessibility support.
			Don't include any resources in the SWC. (The classes don't require any.)
			Write a bundle list of referenced resource bundles
			into the file bundles.properties in this directory.
			(This should be an empty list.)
		-->
		<compc fork="true"
			   output="${FLEX_HOME}/frameworks/libs/core.swc">
<<<<<<< HEAD
			<load-config filename="compile-config.xml" />
            <arg value="+playerglobal.version=${playerglobal.version}" />
            <arg value="+env.PLAYERGLOBAL_HOME=${env.PLAYERGLOBAL_HOME}" />
=======
            <jvmarg line="${compc.jvm.args}"/>
            <load-config filename="compile-config.xml" />
            <arg value="+playerglobal.version=${playerglobal.version}" />
            <arg value="+env.PLAYERGLOBAL_HOME=${env.PLAYERGLOBAL_HOME}" />
            <load-config filename="${FLEX_HOME}/frameworks/projects/framework/framework-config.xml"/>
>>>>>>> 97bedf75
		</compc>
	</target>

	<target name="doc" depends="clean-temp-docs" description="updates core.swc with asdoc xml">
		<!-- Load the <asdoc> task. We can't do this at the <project> level -->
		<!-- because targets that run before flexTasks.jar gets built would fail. -->
		<taskdef resource="flexTasks.tasks" classpath="${FLEX_HOME}/lib/flexTasks.jar"/>

	    <condition property="asdoc.jvm.args" value="-Xmx384m">
	        <os family="windows"/>
	    </condition>

	    <condition property="asdoc.jvm.args" value="-Xmx512m">
	        <os family="mac"/>
	    </condition>

	    <condition property="asdoc.jvm.args" value="-Xmx512m">
	        <os family="unix"/>
	    </condition>

		<!-- Call asdoc to generate dita xml files -->
		<asdoc output="${FLEX_HOME}/tempDoc" lenient="true" failonerror="true" keep-xml="true" skip-xsl="true" fork="true">
		    <compiler.source-path path-element="${basedir}/src"/>
		    <compiler.source-path path-element="${FLEX_HOME}/frameworks/projects/framework/src"/>
		    <doc-classes class="CoreClasses"/>
            <load-config filename="${FLEX_HOME}/frameworks/flex-config.xml"/>
            <load-config filename="${FLEX_HOME}/frameworks/projects/framework/framework-config.xml"/>
		    <jvmarg line="${asdoc.jvm.args}"/>
		</asdoc>

		<!-- updates core.swc with asdoc xml -->
		<zip destfile="${FLEX_HOME}/frameworks/libs/core.swc" update="true">
		    <zipfileset dir="${FLEX_HOME}/tempDoc/tempdita" prefix="docs">
			    <include name="*.*"/>
				<exclude name="ASDoc_Config.xml"/>
				<exclude name="overviews.xml"/>
		    </zipfileset>
		</zip>
	</target>

	<target name="clean-temp-docs">
		<delete dir="${FLEX_HOME}/tempDoc" failonerror="false" includeEmptyDirs="true"/>
	</target>

</project><|MERGE_RESOLUTION|>--- conflicted
+++ resolved
@@ -63,17 +63,11 @@
 		-->
 		<compc fork="true"
 			   output="${FLEX_HOME}/frameworks/libs/core.swc">
-<<<<<<< HEAD
-			<load-config filename="compile-config.xml" />
-            <arg value="+playerglobal.version=${playerglobal.version}" />
-            <arg value="+env.PLAYERGLOBAL_HOME=${env.PLAYERGLOBAL_HOME}" />
-=======
             <jvmarg line="${compc.jvm.args}"/>
             <load-config filename="compile-config.xml" />
             <arg value="+playerglobal.version=${playerglobal.version}" />
             <arg value="+env.PLAYERGLOBAL_HOME=${env.PLAYERGLOBAL_HOME}" />
             <load-config filename="${FLEX_HOME}/frameworks/projects/framework/framework-config.xml"/>
->>>>>>> 97bedf75
 		</compc>
 	</target>
 
