--- conflicted
+++ resolved
@@ -78,14 +78,11 @@
  *
  *    @see spark.components.supportClasses.MobileGridColumn
  *
-<<<<<<< HEAD
-=======
  *   @includeExample examples/MobileGrid_ApplicationExample.mxml -noswf
  *   @includeExample examples/views/MobileGridView.mxml -noswf
  *   @includeExample examples/views/MobileGridView2.mxml -noswf
  *   @includeExample examples/renderers/MyActionButtonPartRenderer.as -noswf
  *
->>>>>>> 145c1683
  *  @langversion 3.0
  *  @playerversion AIR 3.8
  *  @productversion Flex 4.11
