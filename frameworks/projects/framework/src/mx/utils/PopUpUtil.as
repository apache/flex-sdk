////////////////////////////////////////////////////////////////////////////////
//
//  Licensed to the Apache Software Foundation (ASF) under one or more
//  contributor license agreements.  See the NOTICE file distributed with
//  this work for additional information regarding copyright ownership.
//  The ASF licenses this file to You under the Apache License, Version 2.0
//  (the "License"); you may not use this file except in compliance with
//  the License.  You may obtain a copy of the License at
//
//      http://www.apache.org/licenses/LICENSE-2.0
//
//  Unless required by applicable law or agreed to in writing, software
//  distributed under the License is distributed on an "AS IS" BASIS,
//  WITHOUT WARRANTIES OR CONDITIONS OF ANY KIND, either express or implied.
//  See the License for the specific language governing permissions and
//  limitations under the License.
//
////////////////////////////////////////////////////////////////////////////////

package mx.utils
{
import flash.display.DisplayObject;
import flash.display.DisplayObjectContainer;
import flash.display.Stage;
import flash.display.StageDisplayState;
import flash.geom.ColorTransform;
import flash.geom.Matrix;
import flash.geom.Point;
import flash.geom.Rectangle;

import mx.core.IFlexDisplayObject;
import mx.core.ILayoutElement;
import mx.core.mx_internal;
import mx.managers.ISystemManager;

use namespace mx_internal;

[ExcludeClass]

/**
 *  Helper functionality for working with pop-ups. 
 */
public class PopUpUtil
{
    
    /**
     *  Calculates the position for a pop-up in sanboxRoot coordinates (the pop-up coordinate space).
     * 
     *  @param component       The component that defines the component coordinate space.
     *  
     *  @param systemManager   The systemManager that defines the SandboxRoot.  Typically component.systemManager.
     * 
     *  @param popUpWidth      The width of the popup, in SandboxRoot coordinates (i.e. popUp.width).
     * 
     *  @param popUpHeight     The height of the popup, in SandboxRoot coordinates (i.e. popUp.height).
     * 
     *  @param verticalCenter  The desired distance from the center of the popUp to the top edge of the
     *                         component.  In component coordinates. For example, to center relative to the 
     *                         component, pass component.heihgt / 2.  To disable centering, pass NaN.
     * 
     *  @param popUpPosition   The position of the pop-up, specified in SandboxRoot coordinates (i.e. pupUp.x, popUp.y)
     * 
     *  @param regPoint        The position of the popUp, specified in the component's coordinate space.  This is ignored if 
     *                         popUpPosition is specified.
     * 
     *  @param ensureOnScreen  When true, will check against the visible screen of the application and adjust the position
     *                         if necessary. 
     *
     *  @return  The position of the pop-up in SandboxRoot coordinates.
     */
    public static function positionOverComponent(component:DisplayObject,
                                                 systemManager:ISystemManager, // The component's systemManager
                                                 popUpWidth:Number,            // in sandboxRoot coordinates
                                                 popUpHeight:Number,           // in sandboxRoot coordinates
                                                 verticalCenter:Number = NaN,  // in component coordinates, if NaN, it's ignored
                                                 popUpPosition:Point = null,   // in sandboxRoot coordinates, if specified, regPoint is ignored
                                                 regPoint:Point = null,        // in component coordinates, if not specified defaults to (0,0)
                                                 ensureOnScreen:Boolean = true):Point
    {
        // Original code:
        //        var toolTip:IToolTip = event.toolTip;
        //        
        //        // Calculate global position of label.
        //        var sm:ISystemManager = systemManager.topLevelSystemManager;
        //        var sbRoot:DisplayObject = sm.getSandboxRoot();
        //        var screen:Rectangle = sm.getVisibleApplicationRect(null, true);;
        //        var pt:Point = new Point(0, 0);
        //        pt = label.localToGlobal(pt);
        //        pt = sbRoot.globalToLocal(pt);
        //        
        //        toolTip.move(pt.x, pt.y + (height - toolTip.height) / 2);
        //        
        //        var screenRight:Number = screen.x + screen.width;
        //        pt.x = toolTip.x;
        //        pt.y = toolTip.y;
        //        pt = sbRoot.localToGlobal(pt);
        //        if (pt.x + toolTip.width > screenRight)
        //            toolTip.move(toolTip.x - (pt.x + toolTip.width - screenRight), toolTip.y);
        
        // Refactored for correctness when there's scale in play:
        
        //        var sm:ISystemManager = systemManager.topLevelSystemManager;
        //        var sbRoot:DisplayObject = sm.getSandboxRoot();
        //        
        //        // Calculate sbRoot position of label.
        //        var pt:Point = new Point(0, 0);
        //        pt = sbRoot.globalToLocal(localToGlobal(pt)); // point in sbRoot coordinates
        //
        //        // Screen in sbRoot cooridnates
        //        var screen:Rectangle = sm.getVisibleApplicationRect(null, true);
        //        var screenRight:Number = sbRoot.globalToLocal(screen.bottomRight).x; 
        //        
        //        // Height in sbRoot coordinates
        //        var h:Number = sbRoot.globalToLocal(localToGlobal(new Point(0, height))).y;
        //
        //        // Center vertically, make sure tooltip doesn't overlap right edge of the screen
        //        var x:Number = Math.min(pt.x, screenRight - toolTip.width);
        //        var y:Number = pt.y + (h - toolTip.height) / 2;
        //        toolTip.move(x, y);
        
        // Would translate to:
        
        //        var toolTip:IToolTip = event.toolTip;
        //        var pt:Point = PopUpUtil.positionOverComponent(DisplayObject(label),
        //                                                       systemManager,
        //                                                       toolTip.width, 
        //                                                       toolTip.height,
        //                                                       height / 2); 
        //        toolTip.move(pt.x, pt.y);
        
        
        var sm:ISystemManager = systemManager.topLevelSystemManager;
        var sbRoot:DisplayObject = sm.getSandboxRoot();
        
        // Find the position of the popup in sandboxRoot coordinates
        var x:Number = 0;
        var y:Number = 0;
        
        if (popUpPosition)
        {
            // Already in sandboxRoot coordinates
            x = popUpPosition.x;
            y = popUpPosition.y;
        }
        else
        {
            // If not specified, regPoint defaults to component's (0,0).
            if (!regPoint)
                regPoint = new Point(0, 0);
            
            // Convert to sandboxRoot coordinates
            var position:Point = sbRoot.globalToLocal(component.localToGlobal(regPoint));
            x = position.x;
            y = position.y;
        }
        
        // Do we need to center vertically?
        if (!isNaN(verticalCenter))
        {
            // verticalCenter is in component coordinates, convert to sandboxRoot
            var vc:Number = sbRoot.globalToLocal(component.localToGlobal(new Point(0, verticalCenter))).y;
            y = vc - popUpHeight / 2;
        }
        
        if (ensureOnScreen)
        {
            // Convert screen to sandboxRoot cooridnates
            var screen:Rectangle  = sm.getVisibleApplicationRect(null, true);
            var topLeft:Point     = sbRoot.globalToLocal(screen.topLeft);
            var bottomRight:Point = sbRoot.globalToLocal(screen.bottomRight); 
            
            // clamp position, don't round
            x = Math.max(topLeft.x, Math.min(bottomRight.x - popUpWidth, x));
            y = Math.max(topLeft.y, Math.min(bottomRight.y - popUpHeight, y));
        }
        
        return new Point(x, y);
    }
    
    /**
     *  Apply transforms from a popUp owner to the popUp.
     * 
     *  @param owner Pop-up owner
     *  @param systemManager The systemManager that defines the SandboxRoot. Typically component.systemManager.
     *  @param popUp The pop-up to apply the owner's transform to.
     *  @param popUpPoint Absolute position of the pop-up in the global coordinate space.
     *  @param colorTransform The owner's color transform
     */
    public static function applyPopUpTransform(owner:DisplayObjectContainer,
                                               colorTransform:ColorTransform,
                                               systemManager:ISystemManager,
                                               popUp:IFlexDisplayObject,
                                               popUpPoint:Point):void
    {
        var m:Matrix = MatrixUtil.getConcatenatedMatrix(owner, systemManager.getSandboxRoot());
        
        // the transformation doesn't take the fullScreenRect in to account
        // if we are in fulLScreen mode. This code will throw a RTE if run from inside of a sandbox. 
        try
        {
            var smStage:Stage = systemManager.stage;
            if (smStage && smStage.displayState != StageDisplayState.NORMAL && smStage.fullScreenSourceRect)
            {
                popUpPoint.x += smStage.fullScreenSourceRect.x;
                popUpPoint.y += smStage.fullScreenSourceRect.y;
            }
        }
        catch (e:Error)
        {
            // Ignore the RTE
        }
        
        // Position the popUp. 
        m.tx = Math.round(popUpPoint.x);
        m.ty = Math.round(popUpPoint.y);
        if (popUp is ILayoutElement)
            ILayoutElement(popUp).setLayoutMatrix(m,false);
        else if (popUp is DisplayObject)
            DisplayObject(popUp).transform.matrix = m;
        
        // apply the color transformation, but restore alpha value of popup
        var oldAlpha:Number = DisplayObject(popUp).alpha;
        var tmpColorTransform:ColorTransform = colorTransform;
        if (tmpColorTransform != null)
        {
            tmpColorTransform.alphaMultiplier = oldAlpha;
            tmpColorTransform.alphaOffset = 0;
            DisplayObject(popUp).transform.colorTransform = tmpColorTransform;
        }
<<<<<<< HEAD
=======

>>>>>>> 97bedf75
    }
}
}
<|MERGE_RESOLUTION|>--- conflicted
+++ resolved
@@ -227,10 +227,7 @@
             tmpColorTransform.alphaOffset = 0;
             DisplayObject(popUp).transform.colorTransform = tmpColorTransform;
         }
-<<<<<<< HEAD
-=======
-
->>>>>>> 97bedf75
+
     }
 }
 }
