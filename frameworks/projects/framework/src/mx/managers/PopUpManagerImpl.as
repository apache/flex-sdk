////////////////////////////////////////////////////////////////////////////////
//
//  Licensed to the Apache Software Foundation (ASF) under one or more
//  contributor license agreements.  See the NOTICE file distributed with
//  this work for additional information regarding copyright ownership.
//  The ASF licenses this file to You under the Apache License, Version 2.0
//  (the "License"); you may not use this file except in compliance with
//  the License.  You may obtain a copy of the License at
//
//      http://www.apache.org/licenses/LICENSE-2.0
//
//  Unless required by applicable law or agreed to in writing, software
//  distributed under the License is distributed on an "AS IS" BASIS,
//  WITHOUT WARRANTIES OR CONDITIONS OF ANY KIND, either express or implied.
//  See the License for the specific language governing permissions and
//  limitations under the License.
//
////////////////////////////////////////////////////////////////////////////////

package mx.managers
{

import flash.accessibility.Accessibility;
import flash.accessibility.AccessibilityProperties;
import flash.display.DisplayObject;
import flash.display.DisplayObjectContainer;
import flash.display.Graphics;
import flash.display.InteractiveObject;
import flash.display.Sprite;
import flash.display.Stage;
import flash.events.Event;
import flash.events.EventDispatcher;
import flash.events.MouseEvent;
import flash.geom.Point;
import flash.geom.Rectangle;
import flash.system.Capabilities;

import mx.automation.IAutomationObject;
import mx.core.FlexGlobals;
import mx.core.FlexSprite;
import mx.core.FlexVersion;
import mx.core.IChildList;
import mx.core.IFlexDisplayObject;
import mx.core.IFlexModule;
import mx.core.IFlexModuleFactory;
import mx.core.IInvalidating;
import mx.core.ILayoutDirectionElement;
import mx.core.IUIComponent;
import mx.core.LayoutDirection;
import mx.core.UIComponent;
import mx.core.UIComponentGlobals;
import mx.core.mx_internal;
import mx.effects.Blur;
import mx.effects.Fade;
import mx.effects.IEffect;
import mx.events.DynamicEvent;
import mx.events.EffectEvent;
import mx.events.FlexEvent;
import mx.events.FlexMouseEvent;
import mx.events.Request;
import mx.managers.systemClasses.ActiveWindowManager;
import mx.styles.IStyleClient;

use namespace mx_internal;

[ExcludeClass]

/**
 *  @private
 *  The PopUpManager singleton class creates new top-level windows and
 *  places or removes those windows from the layer on top of all other
 *  visible windows.  See the SystemManager for a description of the layering.
 *  It is used for popup dialogs, menus, and dropdowns in the ComboBox control 
 *  and in similar components.
 * 
 *  <p>The PopUpManager also provides modality, so that windows below the popup
 *  cannot receive mouse events, and also provides an event if the user clicks
 *  the mouse outside the window so the developer can choose to dismiss
 *  the window or warn the user.</p>
 * 
 *  @see PopUpManagerChildList
 */
public class PopUpManagerImpl extends EventDispatcher implements IPopUpManager
{
    include "../core/Version.as";

    //--------------------------------------------------------------------------
    //
    //  Class variables
    //
    //--------------------------------------------------------------------------

    /**
     *  @private
     */
    private static var instance:IPopUpManager;
    
	/**
	 * @private
	 * 
	 * Place to hook in additional classes
	 */
	public static var mixins:Array;

    mx_internal static var popUpInfoClass:Class;

	mx_internal static function createPopUpData():PopUpData
    {
        if (!popUpInfoClass)
            return new PopUpData();
        return new popUpInfoClass() as PopUpData;
    }

    //--------------------------------------------------------------------------
    //
    //  Class methods
    //
    //--------------------------------------------------------------------------

    /**
     *  @private
     */
    private static function weakDependency():void { ActiveWindowManager };
    
    /**
     *  @private
     */
    public static function getInstance():IPopUpManager
    {
        if (!instance)
            instance = new PopUpManagerImpl();

        return instance;
    }

    //--------------------------------------------------------------------------
    //
    //  Constructor
    //
    //--------------------------------------------------------------------------

    /**
     *  @private
     */
    public function PopUpManagerImpl()
    {
        super();

		if (mixins)
		{
			var n:int = mixins.length;
			for (var i:int = 0; i < n; i++)
			{
				new mixins[i](this);
			}
		}

        if (hasEventListener("initialize"))
    		dispatchEvent(new Event("initialize"));
    }

    //--------------------------------------------------------------------------
    //
    //  Variables
    //
    //--------------------------------------------------------------------------

    /**
     *  @private
     *  The class used to create the shield that makes a window appear modal.
     */
    mx_internal var modalWindowClass:Class;

    /**
     *  @private
     *  An array of information about currently active popups
     */
    mx_internal var popupInfo:Array = [];

    //--------------------------------------------------------------------------
    //
    //  Methods
    //
    //--------------------------------------------------------------------------

    /**
     *  Creates a top-level window and places it above other windows in the
     *  z-order.
     *  It is good practice to call the <code>removePopUp()</code> method 
     *  to remove popups created by using the <code>createPopUp()</code> method.
     *
     *  If the class implements IFocusManagerContainer, the window will have its
     *  own FocusManager so that, if the user uses the TAB key to navigate between
     *  controls, only the controls in the window will be accessed.
     *
     *  <p><b>Example</b></p> 
     *
     *  <pre>pop = mx.managers.PopUpManager.createPopUp(pnl, TitleWindow, false); </pre>
     *  
     *  <p>Creates a popup window based on the TitleWindow class, using <code>pnl</code> as the MovieClip 
     *  for determining where to place the popup. It is defined to be a non-modal window 
     *  meaning that other windows can receive mouse events</p>
     *
     *  @param parent DisplayObject to be used for determining which SystemManager's layers
     *  to use and optionally the reference point for centering the new
     *  top level window.  It may not be the actual parent of the popup as all popups
     *  are parented by the SystemManager.
     * 
     *  @param className Class of object that is to be created for the popup.
     *  The class must implement IFlexDisplayObject.
     *
     *  @param modal If <code>true</code>, the window is modal which means that
     *  the user will not be able to interact with other popups until the window
     *  is removed.
     *
     *  @param childList The child list in which to add the popup.
     *  One of <code>PopUpManagerChildList.APPLICATION</code>, 
     *  <code>PopUpManagerChildList.POPUP</code>, 
     *  or <code>PopUpManagerChildList.PARENT</code> (default).
     *
     *  @param moduleFactory The moduleFactory where this pop-up should look for
     *  its embedded fonts and style manager.
     *
     *  @return Reference to new top-level window.
     *
     *  @see PopUpManagerChildList
     *  
     *  @langversion 3.0
     *  @playerversion Flash 9
     *  @playerversion AIR 1.1
     *  @productversion Flex 3
     */
    public function createPopUp(parent:DisplayObject,
                                className:Class,
                                modal:Boolean = false,
                                childList:String = null,
                                moduleFactory:IFlexModuleFactory = null):IFlexDisplayObject
    {   
        const window:IUIComponent = new className();
        addPopUp(window, parent, modal, childList, moduleFactory);
        return window;
    }
    
    /**
     *  Pops up a top-level window.
     *  It is good practice to call <code>removePopUp()</code> to remove popups
     *  created by using the <code>createPopUp()</code> method.
     *  If the class implements IFocusManagerContainer, the window will have its
     *  own FocusManager so that, if the user uses the TAB key to navigate between
     *  controls, only the controls in the window will be accessed.
     *
     *  <p><b>Example</b></p> 
     *
     *  <pre>var tw = new TitleWindow();
     *    tw.title = "My Title";
     *    mx.managers.PopUpManager.addPopUp(tw, pnl, false);</pre>
     *
     *  <p>Creates a popup window using the <code>tw</code> instance of the 
     *  TitleWindow class and <code>pnl</code> as the Sprite for determining
     *  where to place the popup.
     *  It is defined to be a non-modal window.</p>
     *  
     *  @param window The IFlexDisplayObject to be popped up.
     *
     *  @param parent DisplayObject to be used for determining which SystemManager's layers
     *  to use and optionally  the reference point for centering the new
     *  top level window.  It may not be the actual parent of the popup as all popups
     *  are parented by the SystemManager. Also, it must not be a descendant of
     *  the popup.
     *
     *  @param modal If <code>true</code>, the window is modal which means that
     *  the user will not be able to interact with other popups until the window
     *  is removed.
     *
     *  @param childList The child list in which to add the pop-up.
     *  One of <code>PopUpManagerChildList.APPLICATION</code>, 
     *  <code>PopUpManagerChildList.POPUP</code>, 
     *  or <code>PopUpManagerChildList.PARENT</code> (default).
     *
     *  @param moduleFactory The moduleFactory where this pop-up should look for
     *  its embedded fonts and style manager.
     * 
     *  @see PopUpManagerChildList
     *  
     *  @langversion 3.0
     *  @playerversion Flash 9
     *  @playerversion AIR 1.1
     *  @productversion Flex 3
     */
    public function addPopUp(window:IFlexDisplayObject,
                             parent:DisplayObject,
                             modal:Boolean = false,
                             childList:String = null,
                             moduleFactory:IFlexModuleFactory = null):void
    {
        // trace("POPUP: window is " + window);
        // All popups go on the local root.
        // trace("POPUP: root is " + parent.root);
        // trace("POPUP: initial parent is " + parent);
        
        const visibleFlag:Boolean = window.visible;
        
        if (parent is IUIComponent && window is IUIComponent &&
              IUIComponent(window).document == null)
              IUIComponent(window).document = IUIComponent(parent).document;

        if (window is IFlexModule && IFlexModule(window).moduleFactory == null)
        {
            if (moduleFactory) 
                IFlexModule(window).moduleFactory = moduleFactory;
            else if (parent is IUIComponent && IUIComponent(parent).document is IFlexModule)
                IFlexModule(window).moduleFactory = IFlexModule(IUIComponent(parent).document).moduleFactory;
        }
        
        var sm:ISystemManager = getTopLevelSystemManager(parent);
        var children:IChildList;
        var topMost:Boolean;

        if (!sm)
        {
            // check if parent is our sandbox root
            sm = ISystemManager(SystemManagerGlobals.topLevelSystemManagers[0]);
            if (sm.getSandboxRoot() != parent)
            {
                //trace("error: popup root was not SystemManager");
                return; // and maybe a nice error message
            }
        }

        // smp is the actual systemManager that will parent the popup
        // it might get changed by the request
        var smp:ISystemManager = sm;

        if (hasEventListener("addPopUp"))
        {
            var request:Request = new Request("addPopUp", false, true, { parent: parent, sm: sm, modal: modal, childList: childList} );
            if (!dispatchEvent(request))
                smp = request.value as ISystemManager;
        }
                
        if (window is IUIComponent)
            IUIComponent(window).isPopUp = true;
                
        if (!childList || childList == PopUpManagerChildList.PARENT)
            topMost = smp.popUpChildren.contains(parent);
        else
            topMost = (childList == PopUpManagerChildList.POPUP);
        
        children = topMost ? smp.popUpChildren : smp;
        
        if (DisplayObject(window).parent != children)
            children.addChild(DisplayObject(window));
                            
        window.visible = false;
        
        const o:PopUpData = createPopUpData();
        o.owner = DisplayObject(window);
        o.topMost = topMost;
        o.systemManager = smp;
        popupInfo.push(o);

        var awm:IActiveWindowManager = 
              IActiveWindowManager(smp.getImplementation("mx.managers::IActiveWindowManager"));

        if (window is IFocusManagerContainer)
        {
            if (IFocusManagerContainer(window).focusManager)
            {
                awm.addFocusManager(IFocusManagerContainer(window));
            }
            else
                // Popups get their own focus loop
                IFocusManagerContainer(window).focusManager =
                    new FocusManager(IFocusManagerContainer(window), true);
        }

        if (hasEventListener("addPlaceHolder"))
        {
            var event:DynamicEvent = new DynamicEvent("addPlaceHolder");
            event.sm = sm;
            event.window = window;
            dispatchEvent(event);
        }

        // force into automation hierarchy
        if (window is IAutomationObject)
            IAutomationObject(window).showInAutomationHierarchy = true;

        if (window is ILayoutManagerClient )
            UIComponentGlobals.layoutManager.validateClient(ILayoutManagerClient (window), true);
        
        o.parent = parent;
        
        if (window is IUIComponent)
        {
            IUIComponent(window).setActualSize(
                IUIComponent(window).getExplicitOrMeasuredWidth(),
                IUIComponent(window).getExplicitOrMeasuredHeight());            
        }
                    
        // The layout direction may have changed since last time the
        // popup was opened so need to reinit mirroring fields.
        if (FlexVersion.compatibilityVersion >= FlexVersion.VERSION_4_0)
        {
           if (window is ILayoutDirectionElement)
                ILayoutDirectionElement(window).invalidateLayoutDirection();
        }
        
        if (modal)
        {
			// handles accessibility for modal popUps.
			if(Capabilities.hasAccessibility && Accessibility.active)
				window.addEventListener(FlexEvent.CREATION_COMPLETE, modalPopUpCreationCompleteHandler, false, 0, true);

			// create a modal window shield which blocks input and sets up mouseDownOutside logic
            createModalWindow(parent, o, children, visibleFlag, smp, smp.getSandboxRoot());
        }
        else
        {
            o._mouseDownOutsideHandler  = nonmodalMouseDownOutsideHandler;
            o._mouseWheelOutsideHandler = nonmodalMouseWheelOutsideHandler;

            window.visible = visibleFlag;
        }

        // Add show/hide listener so mouse out listeners can be added when
        // a pop up is shown because applications can be launched and 
        // terminated between the time a pop up is hidden to when it is
        // shown again.         
        o.owner.addEventListener(FlexEvent.SHOW, showOwnerHandler);
        o.owner.addEventListener(FlexEvent.HIDE, hideOwnerHandler);

        addMouseOutEventListeners(o);
        
        // Listen for unload so we know to kill the window (and the modalWindow if modal)
        // this handles _all_ cleanup
        window.addEventListener(Event.REMOVED, popupRemovedHandler);
            
        if (window is IFocusManagerContainer && visibleFlag)
        {
            if (hasEventListener("addedPopUp"))
            {
                event = new DynamicEvent("addedPopUp", false, true);
                event.window = window;
                event.systemManager = smp;
                dispatchEvent(event);
            }
            else
                awm.activate(IFocusManagerContainer(window));
        }

        // trace("END POPUP: addPopUp" + parent);
    }


    mx_internal function getTopLevelSystemManager(parent:DisplayObject):ISystemManager
	{
	    var localRoot:DisplayObjectContainer;
		var sm:ISystemManager;
	
        if (hasEventListener("topLevelSystemManager"))
        {
		    var request:Request = new Request("topLevelSystemManager", false, true);
		    request.value = parent;
		    if (!dispatchEvent(request))
		        localRoot = request.value as DisplayObjectContainer;
        }
		if (!localRoot)
			localRoot = DisplayObjectContainer(parent.root);
			
        // If the parent isn't rooted yet,
        // Or the root is the stage (which is the case in a second AIR window)
        // use the global system manager instance.
        if ((!localRoot || localRoot is Stage) && parent is IUIComponent)
            localRoot = DisplayObjectContainer(IUIComponent(parent).systemManager);
        if (localRoot is ISystemManager)
        {
            sm = ISystemManager(localRoot);
            if (!sm.isTopLevel())
                sm = sm.topLevelSystemManager;
        }

		return sm;
	}

    /**
     *  Centers a popup window over whatever window was used in the call 
     *  to the <code>createPopUp()</code> or <code>addPopUp()</code> method.
     *
     *  <p>Note that the position of the popup window may not
     *  change immediately after this call since Flex may wait to measure and layout the
     *  popup window before centering it.</p>
     *
     *  @param The IFlexDisplayObject representing the popup.
     *  
     *  @langversion 3.0
     *  @playerversion Flash 9
     *  @playerversion AIR 1.1
     *  @productversion Flex 3
     */
    public function centerPopUp(popUp:IFlexDisplayObject):void
    {        
        if (popUp is IInvalidating)
            IInvalidating(popUp).validateNow();

        const o:PopUpData = findPopupInfoByOwner(popUp);
        
        // If we don't find the pop owner or if the owner's parent is not specified or is not on the
        // stage, then center based on the popUp's current parent.
		var popUpParent:DisplayObject = (o && o.parent && o.parent.stage) ? o.parent : popUp.parent;
		if (popUpParent)
		{
			//FLEX-28967 : https://issues.apache.org/jira/browse/FLEX-28967. Fix by miroslav.havrlent
			var systemManager:ISystemManager;
			if (o != null) {
				systemManager = o.systemManager;
			} else if (popUpParent.hasOwnProperty("systemManager")) {
				systemManager = popUpParent["systemManager"];
			} else if (popUpParent is ISystemManager) {
				systemManager = popUpParent as ISystemManager;
			}
			
			if (!systemManager)
				return; // or throw exception maybe ?
			
            var x:Number;
            var y:Number;
            var appWidth:Number;
            var appHeight:Number;
            var parentWidth:Number;
            var parentHeight:Number;
            var rect:Rectangle;
            var clippingOffset:Point = new Point();
            var pt:Point;
            var isTopLevelRoot:Boolean;
            var sbRoot:DisplayObject = systemManager.getSandboxRoot();

            var request:Request;
            if (hasEventListener("isTopLevelRoot"))
            {
    			request = new Request("isTopLevelRoot", false, true);
            }
			if (request && !dispatchEvent(request))
				isTopLevelRoot = Boolean(request.value);
            else
                isTopLevelRoot = systemManager.isTopLevelRoot();
                        
            if (isTopLevelRoot && (FlexVersion.compatibilityVersion < FlexVersion.VERSION_4_6))
            {
                // The sandbox root is the top level root.
                // The application width is just the screen width.
                var screen:Rectangle = systemManager.screen;
                appWidth = screen.width;
                appHeight = screen.height;
            }
            else
            {
                rect = systemManager.getVisibleApplicationRect();
                rect.topLeft = DisplayObject(systemManager).globalToLocal(rect.topLeft);
                rect.bottomRight = DisplayObject(systemManager).globalToLocal(rect.bottomRight);
            
                // Offset the top, left of the window to bring it into view.        
                clippingOffset = rect.topLeft.clone();
                appWidth = rect.width;
                appHeight = rect.height;
            } 

            // If parent is a UIComponent, check for clipping between
            // the object and its SystemManager
            if (popUpParent is UIComponent)
            {
                rect = UIComponent(popUpParent).getVisibleRect();
				if (UIComponent(popUpParent).systemManager != sbRoot)
					rect = UIComponent(popUpParent).systemManager.getVisibleApplicationRect(rect);
                var offset:Point = popUpParent.globalToLocal(rect.topLeft);
                clippingOffset.x += offset.x;
                clippingOffset.y += offset.y;
                parentWidth = rect.width;
                parentHeight = rect.height;              
            }   
            else
            {          
                parentWidth = popUpParent.width;
                parentHeight = popUpParent.height;
            }

            // The appWidth may smaller than parentWidth if the application is
            // clipped by the parent application.
            x = Math.max(0, (Math.min(appWidth, parentWidth) - popUp.width) / 2);
            y = Math.max(0, (Math.min(appHeight, parentHeight) - popUp.height) / 2);
            
            // If the layout has been mirrored, then 0,0 is the uppper
            // right corner; compensate here.
            if (FlexVersion.compatibilityVersion >= FlexVersion.VERSION_4_0)
            {
                // If popUp has layout direction different than the parent (or parent doesn't
                // have layout direction and popUp is RTL) flip it to the other side of the x axis.
                const popUpLDE:ILayoutDirectionElement = popUp as ILayoutDirectionElement;
                const parentLDE:ILayoutDirectionElement = popUpParent as ILayoutDirectionElement;
                
                if (popUpLDE)
                {
                    if ((parentLDE && parentLDE.layoutDirection != popUpLDE.layoutDirection) ||
                       (!parentLDE && popUpLDE.layoutDirection == LayoutDirection.RTL))
                    {
                        //(x = -x)  to flip it on the other side of the x axis.
                        //(-popUp.width)  because 0 is the right edge.
                        x = -x -popUp.width;
                    }

                    if (popUpLDE.layoutDirection == LayoutDirection.RTL)
                    {
                        //Corrects the x offset for RTL.
                        clippingOffset.x += popUpParent.width;
                    }
                }
            }
            
            pt = new Point(clippingOffset.x, clippingOffset.y);            
            pt = popUpParent.localToGlobal(pt);
            pt = popUp.parent.globalToLocal(pt);
            popUp.move(Math.round(x) + pt.x, Math.round(y) + pt.y);
        }
    }

    /**
     *  Removes a popup window popped up by 
     *  the <code>createPopUp()</code> or <code>addPopUp()</code> method.
     *  
     *  @param window The IFlexDisplayObject representing the popup window.
     *  
     *  @langversion 3.0
     *  @playerversion Flash 9
     *  @playerversion AIR 1.1
     *  @productversion Flex 3
     */
    public function removePopUp(popUp:IFlexDisplayObject):void
    {
        // all we want to do here is verify that this popup is one of ours
        // and remove it from the display list; the REMOVED handler will do the rest
        // (this is so that we never leak memory, popups will self-manage even if
        //  removePopUp is not called).
        if (popUp && popUp.parent)
        {
            const o:PopUpData = findPopupInfoByOwner(popUp);
            if (o)
            {
                var sm:ISystemManager = o.systemManager;
                if (!sm)
				{
					var iui:IUIComponent = popUp as IUIComponent;
					// cross-versioning error sometimes returns wrong parent
					if (iui)
						sm = ISystemManager(iui.systemManager);
					else
						return;
				}

                if (o.topMost)
                    sm.popUpChildren.removeChild(DisplayObject(popUp));
                else
                    sm.removeChild(DisplayObject(popUp));
            }
        }
    }
    
    /**
     *  Makes sure a popup window is higher than other objects in its child list
     *  The SystemManager does this automatically if the popup is a top level window
     *  and is moused on, 
     *  but otherwise you have to take care of this yourself.
     *
     *  @param The IFlexDisplayObject representing the popup.
     *  
     *  @langversion 3.0
     *  @playerversion Flash 9
     *  @playerversion AIR 1.1
     *  @productversion Flex 3
     */
    public function bringToFront(popUp:IFlexDisplayObject):void
    {
        if (popUp && popUp.parent)
        {
            const o:PopUpData = findPopupInfoByOwner(popUp);
            if (o)
            {
                if (hasEventListener("bringToFront"))
                {
				    var dynamicEvent:DynamicEvent = new DynamicEvent("bringToFront", false, true);
				    dynamicEvent.popUpData = o;
				    dynamicEvent.popUp = popUp;
				    if (!dispatchEvent(dynamicEvent))
					    return;
                }
                const sm:ISystemManager = ISystemManager(popUp.parent);
                if (o.topMost)
                    sm.popUpChildren.setChildIndex(DisplayObject(popUp), sm.popUpChildren.numChildren - 1);
                else
                    sm.setChildIndex(DisplayObject(popUp), sm.numChildren - 1);
            }
        }
    }
    
    /**
     *  @private
     * 
     *  Create the modal window. 
     *  This is called in two different cases.
     *      1. Create a modal window for a local pop up.
     *      2. Create a modal window for a remote pop up. In this case o.owner will be null.
     */
    mx_internal function createModalWindow(parentReference:DisplayObject,
                                       o:PopUpData,
                                       childrenList:IChildList,
                                       visibleFlag:Boolean,
                                       sm:ISystemManager,
                                       sbRoot:DisplayObject):void
    {
        const popup:IFlexDisplayObject = IFlexDisplayObject(o.owner);

        const popupStyleClient:IStyleClient = popup as IStyleClient;
        var duration:Number = 0;
      
        // Create a modalWindow the size of the stage
        // that eats all mouse clicks.
        var modalWindow:Sprite;
        if (modalWindowClass)
        {
            modalWindow = new modalWindowClass();
        }
        else
        {
            modalWindow = new FlexSprite();
            modalWindow.name = "modalWindow";
        }
    
    	if (!sm && parentReference)
	        sm = IUIComponent(parentReference).systemManager;

		var awm:IActiveWindowManager = 
			IActiveWindowManager(sm.getImplementation("mx.managers::IActiveWindowManager"));
    	awm.numModalWindows++;

        // Add it to the collection just below the popup
        if (popup)
            childrenList.addChildAt(modalWindow,
                childrenList.getChildIndex(DisplayObject(popup)));
        else 
            childrenList.addChild(modalWindow);
        
        // force into the automation hierarchy
        if (popup is IAutomationObject)
            IAutomationObject(popup).showInAutomationHierarchy = true;
        
        o.modalWindow = modalWindow;

        if (popupStyleClient)
            modalWindow.alpha = popupStyleClient.getStyle("modalTransparency");
		else
			modalWindow.alpha = 0;
		
        modalWindow.tabEnabled = false;
        
        const screen:Rectangle = sm.screen;
        const g:Graphics = modalWindow.graphics;
        
        var c:Number = 0xFFFFFF;
        if (popupStyleClient)
        {
            c = popupStyleClient.getStyle("modalTransparencyColor");
        }
        
        if (hasEventListener("createModalWindow"))
        {
		    var dynamicEvent:DynamicEvent = new DynamicEvent("createModalWindow", false, true);
		    dynamicEvent.popUpData = o;
		    dynamicEvent.popUp = popup;
		    dynamicEvent.color = c;
            dynamicEvent.visibleFlag = visibleFlag;
		    dynamicEvent.childrenList = childrenList;
		    if (!dispatchEvent(dynamicEvent))
			    c = dynamicEvent.color;
        }

        // trace("createModalWindow: drawing modal " + s);
        g.clear();
        g.beginFill(c, 100);
		g.drawRect(screen.x-1, screen.y-1, screen.width+2, screen.height+2);
        g.endFill();

        if (hasEventListener("updateModalMask"))
        {
		    dynamicEvent = new DynamicEvent("updateModalMask");
		    dynamicEvent.popUpData = o;
		    dynamicEvent.popUp = popup;
		    dynamicEvent.childrenList = childrenList;
		    dispatchEvent(dynamicEvent);
        }

        // a modal mousedownoutside handler just dispatches the event
        o._mouseDownOutsideHandler  = dispatchMouseDownOutsideEvent;
        o._mouseWheelOutsideHandler = dispatchMouseWheelOutsideEvent;
        
        // the following handlers all get removed in REMOVED on the popup
        
        // Set the resize handler so the modal can stay the size of the screen
       	sm.addEventListener(Event.RESIZE, o.resizeHandler);

        if (popup)
        {
            // Listen for show so we know to show the modal window
            popup.addEventListener(FlexEvent.SHOW, popupShowHandler);
        
            // Listen for hide so we know to hide the modal window
            popup.addEventListener(FlexEvent.HIDE, popupHideHandler);
        }
        
        if (visibleFlag)
            showModalWindow(o, sm, false);
<<<<<<< HEAD
        else if (popup)
=======
        else if(popup)
>>>>>>> 97bedf75
            popup.visible = visibleFlag;

        if (hasEventListener("createdModalWindow"))
        {
		    dynamicEvent = new DynamicEvent("createdModalWindow");
		    dynamicEvent.popUpData = o;
		    dynamicEvent.popUp = popup;
            dynamicEvent.visibleFlag = visibleFlag;
		    dynamicEvent.childrenList = childrenList;
		    dispatchEvent(dynamicEvent);
        }
    }
    
    
    /**
     *  @private
     */
    private function endEffects(o:PopUpData):void
    {
        if (o.fade)
        {
            o.fade.end();
            o.fade = null;
        }
        
        if (o.blur)
        {
            o.blur.end();
            o.blur = null;
        }
    }
    
    mx_internal function showModalWindow(o:PopUpData, sm:ISystemManager, sendRequest:Boolean = true):void
    {
    	const popUpStyleClient:IStyleClient = o.owner as IStyleClient;
        var duration:Number = 0;
        var alpha:Number = 0;
        
        if (popUpStyleClient)
        {
            duration = popUpStyleClient.getStyle("modalTransparencyDuration");
        }
        
        if (popUpStyleClient)
        {
            alpha = popUpStyleClient.getStyle("modalTransparency");
        }
            
	    var blurAmount:Number = 0;
	    
	    if (popUpStyleClient)
	    {
	    	blurAmount = popUpStyleClient.getStyle("modalTransparencyBlur");
	    }

		var transparencyColor:Number = 0xFFFFFF;
	    if (popUpStyleClient)
	    {
	    	transparencyColor = popUpStyleClient.getStyle("modalTransparencyColor");
	    }
   
        var sbRoot:DisplayObject = sm.getSandboxRoot();

        if (hasEventListener("showModalWindow"))
        {
		    var dynamicEvent:DynamicEvent = new DynamicEvent("showModalWindow", false, true);
		    dynamicEvent.popUpData = o;
		    dynamicEvent.sendRequest = sendRequest;
		    dynamicEvent.alpha = alpha;
		    dynamicEvent.blurAmount = blurAmount;
		    dynamicEvent.duration = duration;
            dynamicEvent.systemManager = sm;
		    dynamicEvent.transparencyColor = transparencyColor;
		    if (!dispatchEvent(dynamicEvent))
		    {
			    alpha = dynamicEvent.alpha;
			    blurAmount = dynamicEvent.blurAmount;
			    duration = dynamicEvent.duration;
			    transparencyColor = dynamicEvent.transparencyColor;
		    }
        }
		o.modalWindow.alpha = alpha;
			
        showModalWindowInternal(o, duration, alpha, transparencyColor, blurAmount, sm, sbRoot);
        
    }
    
    private function setModalPopupVisible(popup:DisplayObject, value:Boolean):void
    {
        popup.removeEventListener(FlexEvent.SHOW, popupShowHandler);
        popup.removeEventListener(FlexEvent.HIDE, popupHideHandler);
        
        popup.visible = value;
        
        popup.addEventListener(FlexEvent.SHOW, popupShowHandler);
        popup.addEventListener(FlexEvent.HIDE, popupHideHandler);
    }
    
    /**
     *  @private
     *  Show the modal transparency blocker, playing effects if needed.
     */
    private function showModalWindowInternal(o:PopUpData, 
    										 transparencyDuration:Number, 
    										 transparency:Number, 
    										 transparencyColor:Number,
    										 transparencyBlur:Number, 
    										 sm:ISystemManager,
    										 sbRoot:DisplayObject):void
    {
        // NO POPUP Data
        // End any effects that are currently playing for this popup.
        endEffects(o);

        if (transparencyDuration)
        {
            // Fade effect on the modal transparency blocker
            const fade:Fade = new Fade(o.modalWindow);

            fade.alphaFrom = 0;
            fade.alphaTo = transparency;
            fade.duration = transparencyDuration;
            fade.addEventListener(EffectEvent.EFFECT_END, fadeInEffectEndHandler);

            o.modalWindow.alpha = 0;
            o.modalWindow.visible = true;
            o.fade = fade;
            
            if (o.owner)
                setModalPopupVisible(o.owner, false);
            
            fade.play();
            
            // Blur effect on the application
            var blurAmount:Number = transparencyBlur;
            
            if (blurAmount)
            {
                // Ensure we blur the appropriate top level document.
                if (DisplayObject(sm).parent is Stage)
                {
                    // Checking this case first allows WindowedSystemManagers be the blur target.
                    o.blurTarget = sm.document;
                }
                else if (sm != sbRoot)
                {
                    // Get the application document of the sandbox root.
                    // Use a request to get the document so APIs may change
                    // between Flex versions.
                    var sbRootApp:Object;   // sbRoot.application;

                    if (hasEventListener("blurTarget"))
                    {
				        var request:Request = new Request("blurTarget", false, true, { popUpData: o });
                        if (!dispatchEvent(request))
                        {
					        o.blurTarget = request.value;
                        }
                    }
                }
				else
                    o.blurTarget = FlexGlobals.topLevelApplication;

                const blur:Blur = new Blur(o.blurTarget);
                blur.blurXFrom = blur.blurYFrom = 0;
                blur.blurXTo = blur.blurYTo = blurAmount;
                blur.duration = transparencyDuration;
                blur.addEventListener(EffectEvent.EFFECT_END, effectEndHandler);
                o.blur = blur;
                
                blur.play();
            }
        }
        else
        {
            if (o.owner)
                setModalPopupVisible(o.owner, true);
            o.modalWindow.visible = true;
        }
    }
    
    /**
     *  @private
     *  Hide the modal transparency blocker, playing effects if needed.
     * 
     */
    mx_internal function hideModalWindow(o:PopUpData, destroy:Boolean = false):void
    {
        const popUpStyleClient:IStyleClient = o.owner as IStyleClient;

        var duration:Number = 0;
        if (popUpStyleClient)
            duration = popUpStyleClient.getStyle("modalTransparencyDuration");
        
        // end any effects that are current playing for this popup
        endEffects(o);
        
        if (duration)
        {
            // Fade effect on the modal transparency blocker
            const fade:Fade = new Fade(o.modalWindow);

            fade.alphaFrom = o.modalWindow.alpha;
            fade.alphaTo = 0;
            fade.duration = duration;
            fade.addEventListener(EffectEvent.EFFECT_END, 
                destroy ? fadeOutDestroyEffectEndHandler : fadeOutCloseEffectEndHandler);

            o.modalWindow.visible = true;
            o.fade = fade;
            fade.play();
            
            // Blur effect on the application
            const blurAmount:Number = popUpStyleClient.getStyle("modalTransparencyBlur");
            
            if (blurAmount)
            {
                const blur:Blur = new Blur(o.blurTarget);
                blur.blurXFrom = blur.blurYFrom = blurAmount;
                blur.blurXTo = blur.blurYTo = 0;
                blur.duration = duration;
                blur.addEventListener(EffectEvent.EFFECT_END, effectEndHandler);
                o.blur = blur;
                
                blur.play();
            }
        }
        else
        {
            o.modalWindow.visible = false;
        }
        
        if (hasEventListener("hideModalWindow"))
        {
		    var dynamicEvent:DynamicEvent = new DynamicEvent("hideModalWindow", false, false);
		    dynamicEvent.popUpData = o;
		    dynamicEvent.destroy = destroy;
		    dispatchEvent(dynamicEvent);
        }
    }

	/**
	 *  @private
	 *  Returns the index position of the PopUpData in the popupInfo array (or -1) 
	 *  for a given popupInfo.owner
	 */
	private function findPopupInfoIndexByOwner(owner:Object):int
	{
		const n:int = popupInfo.length;
		for (var i:int = 0; i < n; i++)
		{
			var o:PopUpData = popupInfo[i];
			if (o.owner == owner)
				return i;
		}
		return -1;
	}
	
	/**
	 *  @private
	 *  Returns the PopUpData (or null) for a given popupInfo.owner
	 */
	private function findPopupInfoByOwner(owner:Object):PopUpData
	{
		var index:int = findPopupInfoIndexByOwner(owner);
		return index > -1 ? popupInfo[index] : null;
	}

    /**
     *  @private
     *  Add mouse out listeners for modal and non-modal windows.
     */
    private function addMouseOutEventListeners(o:PopUpData):void
    {
        var sbRoot:DisplayObject = o.systemManager.getSandboxRoot();
        if (o.modalWindow)
        {
            o.modalWindow.addEventListener(MouseEvent.MOUSE_DOWN,  o.mouseDownOutsideHandler);
            o.modalWindow.addEventListener(MouseEvent.MOUSE_WHEEL, o.mouseWheelOutsideHandler, true);
        }
        else
        {
            sbRoot.addEventListener(MouseEvent.MOUSE_DOWN,  o.mouseDownOutsideHandler);
            sbRoot.addEventListener(MouseEvent.MOUSE_WHEEL, o.mouseWheelOutsideHandler, true);
        }
        
        if (hasEventListener("addMouseOutEventListeners"))
        {
		    var dynamicEvent:DynamicEvent = new DynamicEvent("addMouseOutEventListeners", false, false);
		    dynamicEvent.popUpData = o;
		    dispatchEvent(dynamicEvent);
        }
    }
    
    /**
     *  @private
     *  Remove mouse out listeners for modal and non-modal windows.
     */
    private function removeMouseOutEventListeners(o:PopUpData):void
    {
        var sbRoot:DisplayObject = o.systemManager.getSandboxRoot();
        if (o.modalWindow)
        {
            o.modalWindow.removeEventListener(MouseEvent.MOUSE_DOWN,  o.mouseDownOutsideHandler);
            o.modalWindow.removeEventListener(MouseEvent.MOUSE_WHEEL, o.mouseWheelOutsideHandler, true);
        }
        else 
        {
            sbRoot.removeEventListener(MouseEvent.MOUSE_DOWN,  o.mouseDownOutsideHandler);
            sbRoot.removeEventListener(MouseEvent.MOUSE_WHEEL, o.mouseWheelOutsideHandler, true);
        }

        if (hasEventListener("removeMouseOutEventListeners"))
        {
		    var dynamicEvent:DynamicEvent = new DynamicEvent("removeMouseOutEventListeners", false, false);
		    dynamicEvent.popUpData = o;
		    dispatchEvent(dynamicEvent);
        }
    }

    //--------------------------------------------------------------------------
    //
    //  Event handlers
    //
    //--------------------------------------------------------------------------

    /**
     *  @private
     *  Set by PopUpManager on modal windows so they show when the parent shows.
     */
    private function popupShowHandler(event:FlexEvent):void
    {
        const o:PopUpData = findPopupInfoByOwner(event.target);
        if (o)
            showModalWindow(o, getTopLevelSystemManager(o.parent));
    }

    /**
     *  @private
     *  Set by PopUpManager on modal windows so they hide when the parent hide
     */
    private function popupHideHandler(event:FlexEvent):void
    {
        const o:PopUpData = findPopupInfoByOwner(event.target);
        if (o)
            hideModalWindow(o);
    }

    /**
     *  @private
     */
    private function showOwnerHandler(event:FlexEvent):void
    {
        const o:PopUpData = findPopupInfoByOwner(event.target);
        if (o)
        {
            // add mouse out listeners.
            addMouseOutEventListeners(o);            
        }
    }

    /**
     *  @private
     */
    private function hideOwnerHandler(event:FlexEvent):void
    {
        const o:PopUpData = findPopupInfoByOwner(event.target);
        if (o)
        {
            // remove mouse out listeners
            removeMouseOutEventListeners(o);
        }
    }

    
    /**
     *  @private
     *  Set by PopUpManager on modal windows to monitor when the parent window gets killed.
     *  PopUps self-manage their memory -- when they are removed using removePopUp OR
     *  manually removed with removeChild, they will clean themselves up when they leave the
     *  display list (including all references to PopUpManager).
     */
    private function popupRemovedHandler(event:Event):void
    {
        const n:int = popupInfo.length;
        for (var i:int = 0; i < n; i++)
        {
            var o:PopUpData               = popupInfo[i],
                popUp:DisplayObject       = o.owner;
                  
            if (popUp == event.target)
            {
                var popUpParent:DisplayObject = o.parent,
                    modalWindow:DisplayObject = o.modalWindow,
                    sm:ISystemManager         = o.systemManager;
                
				if (!sm.isTopLevel())
					sm = sm.topLevelSystemManager;

                if (popUp is IUIComponent)
                    IUIComponent(popUp).isPopUp = false;
                
				var awm:IActiveWindowManager = 
					IActiveWindowManager(sm.getImplementation("mx.managers::IActiveWindowManager"));
                if (popUp is IFocusManagerContainer)
				{
                    awm.removeFocusManager(IFocusManagerContainer(popUp));
				}
                
                popUp.removeEventListener(Event.REMOVED,  popupRemovedHandler);

                if (hasEventListener("removeMouseOutEventListeners"))
                {
				    var event2:DynamicEvent = new DynamicEvent("popUpRemoved");
				    event2.popUpData = o;
                    dispatchEvent(event2);
                }

				if (o.owner)
                {
                    o.owner.removeEventListener(FlexEvent.SHOW, showOwnerHandler);
                    o.owner.removeEventListener(FlexEvent.HIDE, hideOwnerHandler);
                }

                removeMouseOutEventListeners(o);
                
                // modal
                if (modalWindow)
                {
					// restore accessibility to document
					removeModalPopUpAccessibility(popUp);
					
					// clean up all handlers
					sm.removeEventListener(Event.RESIZE, o.resizeHandler);
                    
                    popUp.removeEventListener(FlexEvent.SHOW, popupShowHandler);
                    popUp.removeEventListener(FlexEvent.HIDE, popupHideHandler);
                    
                    hideModalWindow(o, true);
    				awm.numModalWindows--;
                }

                popupInfo.splice(i, 1);
                break;
            }
        }
    }
    
 
    /**
     *  @private
     *  Show the modal window after the fade effect finishes
     */
    private function fadeInEffectEndHandler(event:EffectEvent):void
    {
        effectEndHandler(event);
        
        const n:int = popupInfo.length;
        for (var i:int = 0; i < n; i++)
        {
            var o:PopUpData = popupInfo[i];
            if (o.owner && o.modalWindow == event.effectInstance.target)
            {
                setModalPopupVisible(o.owner, true);
                break;
            }
        }
    }
    
    /**
     *  @private
     *  Remove the modal window after the fade effect finishes
     */
    private function fadeOutDestroyEffectEndHandler(event:EffectEvent):void
    {
        effectEndHandler(event);

        const obj:DisplayObject = DisplayObject(event.effectInstance.target);

        var modalMask:DisplayObject = obj.mask;
        if (modalMask)
        {
            // modal mask is always added to the popupChildren list.
            obj.mask = null;
            sm.popUpChildren.removeChild(modalMask);
        }   

        if (obj.parent is ISystemManager)
        {
            const sm:ISystemManager = ISystemManager(obj.parent)
            if (sm.popUpChildren.contains(obj))
                sm.popUpChildren.removeChild(obj);
            else
                sm.removeChild(obj);
        }
        else
		{
			if (obj.parent)	// Mustella can already take you off stage
				obj.parent.removeChild(obj);
		}
		
    }
    
    /**
     *  @private
     *  Remove the modal window after the fade effect finishes
     */
    private function fadeOutCloseEffectEndHandler(event:EffectEvent):void
    {
        effectEndHandler(event);
        DisplayObject(event.effectInstance.target).visible = false;
    }
    
    /**
     *  @private
     */
    private function effectEndHandler(event:EffectEvent):void
    {
        const n:int = popupInfo.length;
        for (var i:int = 0; i < n; i++)
        {
            var o:PopUpData = popupInfo[i];
            var e:IEffect = event.effectInstance.effect;
            
            if (e == o.fade)
                o.fade = null;
            else if (e == o.blur)
                o.blur = null;
        }
    }
    
    /**
     *  @private
     *  If not modal, use this kind of mouseDownOutside logic
     */
    private static function nonmodalMouseDownOutsideHandler(owner:DisplayObject, evt:MouseEvent):void
    {
        // shapeFlag is false here for performance reasons
        if (owner.hitTestPoint(evt.stageX, evt.stageY, true))
		{
		}
        else
		{
			if (owner is IUIComponent)
				if (IUIComponent(owner).owns(DisplayObject(evt.target)))
					return;

            dispatchMouseDownOutsideEvent(owner, evt);
		}
    }
    
    /**
     *  @private
     *  If not modal, use this kind of mouseWheelOutside logic
     */
    private static function nonmodalMouseWheelOutsideHandler(owner:DisplayObject, evt:MouseEvent):void
    {
        // shapeFlag is false here for performance reasons
        if (owner.hitTestPoint(evt.stageX, evt.stageY, true))
        {
		}
        else
		{
			if (owner is IUIComponent)
				if (IUIComponent(owner).owns(DisplayObject(evt.target)))
					return;

            dispatchMouseWheelOutsideEvent(owner, evt);
		}
    }
    
    /**
     *  @private
     *  This mouseWheelOutside handler just dispatches the event.
     */
    private static function dispatchMouseWheelOutsideEvent(owner:DisplayObject, evt:MouseEvent):void
    {
        // this is a modal window without a popup owner to dispatch the message to. 
        if (!owner)
            return;
            
        const event:MouseEvent = new FlexMouseEvent(FlexMouseEvent.MOUSE_WHEEL_OUTSIDE);
        const pt:Point = owner.globalToLocal(new Point(evt.stageX, evt.stageY));
        event.localX = pt.x;
        event.localY = pt.y;
        event.buttonDown = evt.buttonDown;
        event.shiftKey = evt.shiftKey;
        event.altKey = evt.altKey;
        event.ctrlKey = evt.ctrlKey;
        event.delta = evt.delta;
        event.relatedObject = InteractiveObject(evt.target);
        owner.dispatchEvent(event);
    }
    
    /**
     *  @private
     *  This mouseDownOutside handler just dispatches the event.
     */
    private static function dispatchMouseDownOutsideEvent(owner:DisplayObject, evt:MouseEvent):void
    {
        
        // this is a modal window without a popup owner to dispatch the message to. 
        if (!owner)
            return;
        
        const event:MouseEvent = new FlexMouseEvent(FlexMouseEvent.MOUSE_DOWN_OUTSIDE);
        const pt:Point = owner.globalToLocal(new Point(evt.stageX, evt.stageY));
        event.localX = pt.x;
        event.localY = pt.y;
        event.buttonDown = evt.buttonDown;
        event.shiftKey = evt.shiftKey;
        event.altKey = evt.altKey;
        event.ctrlKey = evt.ctrlKey;
        event.delta = evt.delta;
        event.relatedObject = InteractiveObject(evt.target);
        owner.dispatchEvent(event);
    }

	/**
	 * @private
	 * This method handles the creation of a modal popUp
	 */
	private function modalPopUpCreationCompleteHandler(event:FlexEvent):void
	{
		event.target.removeEventListener(FlexEvent.CREATION_COMPLETE, modalPopUpCreationCompleteHandler);
		
		addModalPopUpAccessibility(event.currentTarget as DisplayObject);			
	}
	
	/**
	 * @private 
	 * This method handles the creation of a modal popUp when assistive 
	 * technology is active, by silencing the content of the top-level document.
	 */
	private function addModalPopUpAccessibility(popUp:DisplayObject):Boolean
	{		
		if (Capabilities.hasAccessibility && Accessibility.active) 
		{	
			const p:PopUpData = findPopupInfoByOwner(popUp);
			
			if (p)	
			{
				const n:int = popupInfo.length;
				for (var i:int = 0; i < n; i++)
				{
					var o:PopUpData = popupInfo[i];
					if (o && o != p && o.owner.accessibilityProperties)
					{
						o.owner.accessibilityProperties.silent	= true;
					}
				}
				
				var sbRoot:Object = p.systemManager.getSandboxRoot(); // getTopLevelSystemManager(p.parent);
				
				if (!sbRoot.document.accessibilityProperties)
					sbRoot.document.accessibilityProperties = new AccessibilityProperties();
					
				// This hides top-level document content from assistive technology.	
				sbRoot.document.accessibilityProperties.silent = true;
				
				try {
					Accessibility.updateProperties();
				}
				catch(e:Error) {
					// Flash Player issue causes hasAccessibility and active to be true when accessibility is turned off 
				}
			}
			return true;
		}
		return false;
	}
	
	/**
	 * @private
	 * This method handles the removal of a modal popUp when assistive technology is active, 
	 * by exposing the content of the top-level document.
	 * 
	 * @return 
	 */
	private function removeModalPopUpAccessibility(popUp:DisplayObject):Boolean
	{
		if (Capabilities.hasAccessibility && Accessibility.active) 
		{			
			const p:PopUpData = findPopupInfoByOwner(popUp);
			
			if (p)	
			{	
				handleAccessibilityForNestedPopups(popUp);
								
				if (popupInfo.length<=1)
				{
					var sbRoot:Object = p.systemManager.getSandboxRoot();
					sbRoot.document.accessibilityProperties.silent = false;
				}
				
				try {
					Accessibility.updateProperties();
				}
				catch(e:Error) {
					// Flash Player issue on windows causes hasAccessibility and active to be true when accessibility is turned off 
				}
			}
			return true;
		}
		return false;
	}
	
	/**
	 * @private
	 * This method handles accessibility for nested popUps. 
	 * If this method is called from outside removeModalPopUpAccessibility, 
	 * it is mandatory to invoke Accessibility.updateProperties() to communicate 
	 * the individual popup's accessibilityProperties change to the screen reader.
	 * 
	 * <p>This method should only come into play with modal popUps, in which case it will
	 * either expose accessibility of a modal popUp underneath the popUp being closed 
	 * without exposing the underlying content, or continue exposing accessibility 
	 * of popUps until there are no more to expose.</p>
	 */ 
	private function handleAccessibilityForNestedPopups(popUpBeingVisited:DisplayObject):void
	{
		if (!popUpBeingVisited)
			return;
		
		var index:int = findPopupInfoIndexByOwner(popUpBeingVisited);
		var popupData:PopUpData = index > -1 ? popupInfo[index] : null;
		var underneathPopUpData:PopUpData;
		
		
		if (index == 0)
		{	
			var sm:ISystemManager = getTopLevelSystemManager(popupData.parent);
			
			if (sm) 
			{
				// If this is the only popUp, we should expose accessibility 
				// of the top-level system manager's document
				if (sm.document.accessibilityProperties)
					sm.document.accessibilityProperties.silent = false;
				
				// We should also expose accessibility 
				// of the sandbox root's document.
				var sbRoot:Object = popupData.systemManager.getSandboxRoot();	
				if (sbRoot.document.accessibilityProperties)
					sbRoot.document.accessibilityProperties.silent = false;
			}
		}
		else if (index > 0)
		{
			// If more than one popUp is open, we should expose accessibility 
			// of the underlying popUp
			underneathPopUpData = popupInfo[index - 1];
			
			if (underneathPopUpData.owner.accessibilityProperties)
				underneathPopUpData.owner.accessibilityProperties.silent = false;
			
			// All the nested popUp's AccessibilityProperties 
			// changes should be handled by a single 
			// Accessibility.updateProperties 
			// call in removeModalPopUpAccessibility.
			
			// If the underlying popUp is modal, we should stop recursing.
			if (underneathPopUpData.modalWindow)
				return;
			
			
			handleAccessibilityForNestedPopups(underneathPopUpData.owner);
		}
	}

}

}<|MERGE_RESOLUTION|>--- conflicted
+++ resolved
@@ -817,11 +817,7 @@
         
         if (visibleFlag)
             showModalWindow(o, sm, false);
-<<<<<<< HEAD
-        else if (popup)
-=======
         else if(popup)
->>>>>>> 97bedf75
             popup.visible = visibleFlag;
 
         if (hasEventListener("createdModalWindow"))
