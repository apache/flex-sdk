--- conflicted
+++ resolved
@@ -433,11 +433,7 @@
         if (addListLength == 0)
             return;
 
-<<<<<<< HEAD
-        const addedItems:Array = new Array();
-=======
         const addedItems:Array = [];
->>>>>>> 97bedf75
         
         disableEvents();
         for (var i:int = 0; i < addListLength; i++)
